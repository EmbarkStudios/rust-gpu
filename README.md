# 🐉 Rust GPU

[![Contributor Covenant](https://img.shields.io/badge/contributor%20covenant-v1.4%20adopted-ff69b4.svg)](CODE_OF_CONDUCT.md)
[![Embark](https://img.shields.io/badge/embark-open%20source-blueviolet.svg)](http://embark.dev)
[![Embark](https://img.shields.io/badge/discord-ark-%237289da.svg?logo=discord)](https://discord.gg/dAuKfZS)

This is a very early stage project to make Rust a first-class language and ecosystem for building GPU code 🚀🚧

### Current Status: v0.1

Compiling and running very simple shaders works, and a significant portion of [the core library](https://doc.rust-lang.org/core/index.html) also compiles.

However, many things aren't implemented yet: for example, loops and switches aren't supported yet! That means that while being technically usable, this project is far from being production-ready.

### Example

![Sky shader](assets/sky.jpg)

```rust
#[spirv(entry = "fragment")]
pub fn main_fs(input: Input<Vec4>, mut output: Output<Vec4>) {
    let dir: Vec3 = input.load().truncate();

    let cs_pos = Vec4(dir.0, -dir.1, 1.0, 1.0);
    let ws_pos = {
        let p = clip_to_world.mul_vec4(cs_pos);
        p.truncate() / p.3
    };
    let dir = (ws_pos - eye_pos).normalize();
    
    // evaluate Preetham sky model
    let color = sky(dir, sun_pos);

    output.store(color.extend(0.0))
}
```

See [source](examples/example-shader/src/lib.rs) for full details.

## Background

Historically in games GPU programming has been done through writing either HLSL, or to a lesser extent GLSL. These are simple programming languages that have evolved along with rendering APIs over the years. However, as game engines have evolved, these languages have failed to provide mechanisms for dealing with large codebases, and have generally stayed behind the curve compared to other programming languages.

In part this is because it's a niche language for a niche market, and in part this has been because the industry as a whole has sunk quite a lot of time and effort into the status quo. While over-all better alternatives to both languages exist, none of them are in a place to replace HLSL or GLSL. Either because they are vendor locked, or because they don't support the traditional graphics pipeline. Examples of this include CUDA and OpenCL. And while attempts have been made to create language in this space, none of them have gained any notable traction in the gamedev community.

Our hope with this project is that we push the industry forward by bringing an existing, low-level, safe, and high performance language to the GPU; namely [Rust](https://rust-lang.org). And with it come some additional benefits that can't be overlooked: a package/module system that's one of the industry's best, built in safety against race-conditions or out of bounds memory access, a wide range of tools and utilities to improve programmer workflows, and many others!

### Why Embark?

At Embark, we've been building our own new game engine from the ground up in Rust. We have previous experience in-house developing the [RLSL](https://github.com/MaikKlein/rlsl) prototype, and we have a team of excellent rendering engineers that are familiar with the problems in current shading languages both from games, game engines and other industries. So, we believe we are uniquely positioned to attempt solving this problem. 

We want to streamline our own internal development with a single great language, build an open source graphics ecosystem and community, facilitate code-sharing between GPU and CPU, and most importantly: to enable our (future) users, and fellow developers, to more rapidly build great looking and engaging experiences.

If we do this project right, one wouldn't necessarily need an entire team of rendering engineers to build a good looking game, instead one would simply use a few of the existing open-source crates that provide the graphical effects needed to create the experience you're after. Instead of sharing and copy'n'pasting snippets of TAA code on forum posts, one could simply find and use the right crates from [crates.io](https://crates.io).

## Project scope

The scope of this overall project is quite broad, but is in multiple stages

- `rustc` compiler backend to generate [SPIR-V], plugging in via `-Z codegen-backend`. 
  - This is the same mechanism that [rustc_codegen_cranelift](https://github.com/bjorn3/rustc_codegen_cranelift) and [rustc_codegen_gcc](https://github.com/antoyo/rustc_codegen_gcc) use.
  - Currently only [SPIR-V] support is planned, [Vulkan](https://en.wikipedia.org/wiki/Vulkan_(API))'s open compiler target
  - Possible a future version could suppport [DXIL](https://github.com/microsoft/DirectXShaderCompiler/blob/master/docs/DXIL.rst) (the target for DirectX) or [WGSL](https://github.com/gpuweb/gpuweb/tree/main/wgsl) (the WebGPU shading language that's bijective with SPIR-V)
- Focus on Vulkan graphics shaders first, then after Vulkan compute shaders
- [Cargo](https://github.com/rust-lang/cargo/) and [crates.io](https://crates.io) support to develop and publish SPIR-V crates
- High-level render graph to take advantage of this, make it easy for users to develop and use rendering effects.

An in-depth exploration of our roadmap and milestones can be found [here](https://github.com/EmbarkStudios/rust-gpu/issues/47).

## Process

We use this repo as a monorepo for everything related to the project: crates, tools, shaders, examples, tests, and design documents. This way, we can use issues and PRs covering everything in the same place, cross-reference stuff within the repo, as well as with other GitHub repos such as [rspirv](https://github.com/gfx-rs/rspirv) and [Rust](https://github.com/rust-lang/rust) itself.

We meet weekly over a Discord call to discuss design and triage issues. Each meeting has an [issue](https://github.com/EmbarkStudios/rust-gpu/issues?q=label%3Ameeting+) with agenda, links and minutes.

We have a [#rust-gpu Discord channel](https://discord.gg/dAuKfZS) for fast discussion and collaboration.

## Structure

There are a few different components to this repo:

* [rfcs](rfcs) for in-depth discussion and specs.
* [rustc_codegen_spirv](rustc_codegen_spirv) for the compiler itself.
* [spirv-std](spirv-std) for GPU intrinsics, types, and other library items used by GPU crates.
* [spirv-builder](spirv-builder) for a convenient way of building a GPU crate in a CPU build.rs file.

## Getting started
We welcome community contributions to this project. If you would like to get started, be sure to checkout the [`rust-gpu` dev guide][gpu-guide] and our [Contributor Guide](CONTRIBUTING.md) for more information on how to get started.

<<<<<<< HEAD
1. Clone the repository.

1. Install the prerequisites using the provided setup script. From the root of the project, run:

    MacOS, Linux:
    ```shell
    sh setup.sh
    ```
    
    Windows:
    ```
    setup.bat
    ```
    
    The setup script installs nightly Rust (required for now, see [#78](https://github.com/EmbarkStudios/rust-gpu/issues/78) for tracking issue).

1. Install [SPIRV-Tools](https://github.com/KhronosGroup/SPIRV-Tools#downloads) and add it to your PATH (for now, eventually we will automatically build and link it instead of calling executables)

1. Next, look at the [examples](examples) folder. There are two projects here: [examples/example-shader](examples/example-shader) and [examples/example-runner](examples/example-runner). The example-shader project is a "GPU crate", one that will be compiled to a SPIR-V module. The example-runner project is a normal, CPU crate that uses vulkan to consume the example-shader SPIR-V module to display a shader.
    
    Run the example:

    ```shell
    cargo run --bin example-runner
    ```
    
    This will build `rustc_codegen_spirv`, the compiler, then use that compiler to build `example-shader` into a SPIR-V module, then finally, build a vulkan sample app (taken from [ash's examples](https://github.com/MaikKlein/ash/blob/master/examples/src/bin/triangle.rs)) using the built SPIR-V module to display the shader in a window.

    All of this is orchestrated by the [spirv-builder](spirv-builder) crate, which is used in example-runner's `build.rs` file. Please look at that file, as well as both example projects in general, to see how to set up your own shaders!

Be aware that this project is in a very early phase - if the above doesn't work, please [file an issue](https://github.com/EmbarkStudios/rust-gpu/issues)!

## Getting started, for power users who don't want to use spirv-builder.

If you would like to build the compiler, `rustc_codegen_spirv` is the relevant folder. Install the prerequisites, as above, then, `cd rustc_codegen_spirv && cargo build`. This produces an .so file, located at `./target/debug/librustc_codegen_spirv.so` (or `.dll`/`.dylib` depending on your platform).

This file is a dynamically loaded backend for rustc - you may tell rustc to use it as a backend through the `-Z codegen-backend=...` flag. To pass this to rustc through cargo, set the environment variable `RUSTFLAGS="-Z codegen-backend=$PATH_TO_FILE"`.

Then, when building a GPU crate, we need to configure some flags when we call cargo. First, we need to build libcore
ourselves - we obviously have no SPIR-V libcore installed on our system! Use the flag `-Z build-std=core`. Then, we need
to tell rustc to generate SPIR-V instead of x86 code: `--target spirv-unknown-unknown`.

Overall, building your own SPIR-V crate looks like:

```shell
export RUSTFLAGS="-Zcodegen-backend=$THIS_REPO/target/debug/librustc_codegen_spirv.so"
cargo build -Z build-std=core --target spirv-unknown-unknown --release
```

(with an appropriate path for `$THIS_REPO`, and replacing `export` with `set` if you're on windows as well as the proper dll name)

This will produce a `target/spirv-unknown-unknown/release/crate_name.spv` file.

To create a GPU crate, look at the [examples/example-shader](examples/example-shader) crate. In short, reference the `spirv-std` crate, and use intrinsics defined there to create your shader.

This is all a little convoluted, hence the [spirv-builder](spirv-builder) crate handles a lot of this.

## Contributing

We welcome community contributions to this project.

Please read our [Contributor Guide](CONTRIBUTING.md) for more information on how to get started.
=======
[gpu-guide]: https://embarkstudios.github.io/rust-gpu/
>>>>>>> 03592473

## License

Licensed under either of

- Apache License, Version 2.0, ([LICENSE-APACHE](LICENSE-APACHE) or http://www.apache.org/licenses/LICENSE-2.0)
- MIT license ([LICENSE-MIT](LICENSE-MIT) or http://opensource.org/licenses/MIT)

at your option.

### Contribution

Unless you explicitly state otherwise, any contribution intentionally submitted for inclusion in the work by you, as defined in the Apache-2.0 license, shall be dual licensed as above, without any additional terms or conditions.

<<<<<<< HEAD

=======
>>>>>>> 03592473
[SPIR-V]: https://en.wikipedia.org/wiki/Standard_Portable_Intermediate_Representation<|MERGE_RESOLUTION|>--- conflicted
+++ resolved
@@ -87,72 +87,7 @@
 ## Getting started
 We welcome community contributions to this project. If you would like to get started, be sure to checkout the [`rust-gpu` dev guide][gpu-guide] and our [Contributor Guide](CONTRIBUTING.md) for more information on how to get started.
 
-<<<<<<< HEAD
-1. Clone the repository.
-
-1. Install the prerequisites using the provided setup script. From the root of the project, run:
-
-    MacOS, Linux:
-    ```shell
-    sh setup.sh
-    ```
-    
-    Windows:
-    ```
-    setup.bat
-    ```
-    
-    The setup script installs nightly Rust (required for now, see [#78](https://github.com/EmbarkStudios/rust-gpu/issues/78) for tracking issue).
-
-1. Install [SPIRV-Tools](https://github.com/KhronosGroup/SPIRV-Tools#downloads) and add it to your PATH (for now, eventually we will automatically build and link it instead of calling executables)
-
-1. Next, look at the [examples](examples) folder. There are two projects here: [examples/example-shader](examples/example-shader) and [examples/example-runner](examples/example-runner). The example-shader project is a "GPU crate", one that will be compiled to a SPIR-V module. The example-runner project is a normal, CPU crate that uses vulkan to consume the example-shader SPIR-V module to display a shader.
-    
-    Run the example:
-
-    ```shell
-    cargo run --bin example-runner
-    ```
-    
-    This will build `rustc_codegen_spirv`, the compiler, then use that compiler to build `example-shader` into a SPIR-V module, then finally, build a vulkan sample app (taken from [ash's examples](https://github.com/MaikKlein/ash/blob/master/examples/src/bin/triangle.rs)) using the built SPIR-V module to display the shader in a window.
-
-    All of this is orchestrated by the [spirv-builder](spirv-builder) crate, which is used in example-runner's `build.rs` file. Please look at that file, as well as both example projects in general, to see how to set up your own shaders!
-
-Be aware that this project is in a very early phase - if the above doesn't work, please [file an issue](https://github.com/EmbarkStudios/rust-gpu/issues)!
-
-## Getting started, for power users who don't want to use spirv-builder.
-
-If you would like to build the compiler, `rustc_codegen_spirv` is the relevant folder. Install the prerequisites, as above, then, `cd rustc_codegen_spirv && cargo build`. This produces an .so file, located at `./target/debug/librustc_codegen_spirv.so` (or `.dll`/`.dylib` depending on your platform).
-
-This file is a dynamically loaded backend for rustc - you may tell rustc to use it as a backend through the `-Z codegen-backend=...` flag. To pass this to rustc through cargo, set the environment variable `RUSTFLAGS="-Z codegen-backend=$PATH_TO_FILE"`.
-
-Then, when building a GPU crate, we need to configure some flags when we call cargo. First, we need to build libcore
-ourselves - we obviously have no SPIR-V libcore installed on our system! Use the flag `-Z build-std=core`. Then, we need
-to tell rustc to generate SPIR-V instead of x86 code: `--target spirv-unknown-unknown`.
-
-Overall, building your own SPIR-V crate looks like:
-
-```shell
-export RUSTFLAGS="-Zcodegen-backend=$THIS_REPO/target/debug/librustc_codegen_spirv.so"
-cargo build -Z build-std=core --target spirv-unknown-unknown --release
-```
-
-(with an appropriate path for `$THIS_REPO`, and replacing `export` with `set` if you're on windows as well as the proper dll name)
-
-This will produce a `target/spirv-unknown-unknown/release/crate_name.spv` file.
-
-To create a GPU crate, look at the [examples/example-shader](examples/example-shader) crate. In short, reference the `spirv-std` crate, and use intrinsics defined there to create your shader.
-
-This is all a little convoluted, hence the [spirv-builder](spirv-builder) crate handles a lot of this.
-
-## Contributing
-
-We welcome community contributions to this project.
-
-Please read our [Contributor Guide](CONTRIBUTING.md) for more information on how to get started.
-=======
 [gpu-guide]: https://embarkstudios.github.io/rust-gpu/
->>>>>>> 03592473
 
 ## License
 
@@ -167,8 +102,4 @@
 
 Unless you explicitly state otherwise, any contribution intentionally submitted for inclusion in the work by you, as defined in the Apache-2.0 license, shall be dual licensed as above, without any additional terms or conditions.
 
-<<<<<<< HEAD
-
-=======
->>>>>>> 03592473
 [SPIR-V]: https://en.wikipedia.org/wiki/Standard_Portable_Intermediate_Representation