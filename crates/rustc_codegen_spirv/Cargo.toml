[package]
name = "rustc_codegen_spirv"
version = "0.4.0-alpha.14"
authors = ["Embark <opensource@embark-studios.com>"]
edition = "2018"
license = "MIT OR Apache-2.0"
repository = "https://github.com/EmbarkStudios/rust-gpu"
description = "SPIR-V code generator backend for rustc"
#keywords = []
#categories = []
#readme = "README.md"

[lib]
crate-type = ["dylib"]

[features]
# By default, the use-compiled-tools is enabled, as doesn't require additional
# setup steps for the user. This does however mean that you will need to disable
# default features and explicitly enable `use-installed-tools` if you are using
# this in an environment with spirv-tools in PATH, and you don't want to take
# the compile time cost
default = ["use-compiled-tools"]
# If enabled, uses spirv-tools binaries installed in PATH, instead of
# compiling and linking the spirv-tools C++ code
use-installed-tools = ["spirv-tools/use-installed-tools"]
# If enabled will compile and link the C++ code for the spirv tools, the compiled
# version is preferred if both this and `use-installed-tools` are enabled
use-compiled-tools = ["spirv-tools/use-compiled-tools"]

[dependencies]
# HACK(eddyb) these only exist to unify features across dependency trees,
# in order to avoid multiple separate instances of `rustc_codegen_spirv`.
hashbrown = { version = "0.11", features = ["default"] }
libc = { version = "0.2", features = ["align", "extra_traits"] }
num-traits = { version = "0.2", features = ["libm"] }
syn = { version = "1", features = ["visit", "visit-mut"] }

# Normal dependencies.
ar = "0.9.0"
bimap = "0.6"
indexmap = "1.6.0"
rspirv = "0.11"
rustc-demangle = "0.1.21"
<<<<<<< HEAD
sanitize-filename = "0.3"
nanoserde = "0.1.9"
=======
sanitize-filename = "0.4"
serde = { version = "1.0", features = ["derive"] }
serde_json = "1.0"
>>>>>>> 80529714
smallvec = "1.6.1"
spirv-tools = { version = "0.8", default-features = false }
rustc_codegen_spirv-types = { path = "../rustc_codegen_spirv-types", version = "0.4.0-alpha.14" }

[dev-dependencies]
pipe = "0.4"
pretty_assertions = "1.0"
tempfile = "3.2"

# Note that in order to use RA and have access to `rustc_*` crates, you also
# need to set `"rust-analyzer.rustcSource": "discover"` in e.g. VSCode.
[package.metadata.rust-analyzer]
# This crate uses #[feature(rustc_private)]
rustc_private = true<|MERGE_RESOLUTION|>--- conflicted
+++ resolved
@@ -41,14 +41,8 @@
 indexmap = "1.6.0"
 rspirv = "0.11"
 rustc-demangle = "0.1.21"
-<<<<<<< HEAD
-sanitize-filename = "0.3"
+sanitize-filename = "0.4"
 nanoserde = "0.1.9"
-=======
-sanitize-filename = "0.4"
-serde = { version = "1.0", features = ["derive"] }
-serde_json = "1.0"
->>>>>>> 80529714
 smallvec = "1.6.1"
 spirv-tools = { version = "0.8", default-features = false }
 rustc_codegen_spirv-types = { path = "../rustc_codegen_spirv-types", version = "0.4.0-alpha.14" }
