--- conflicted
+++ resolved
@@ -311,12 +311,8 @@
                 image_type: inst.operands[0].unwrap_id_ref(),
             }
             .def(self.span(), self),
-<<<<<<< HEAD
+            Op::TypeRayQueryKHR => SpirvType::RayQueryKhr.def(self.span(), self),
             Op::Variable => {
-=======
-            Op::TypeRayQueryKHR => SpirvType::RayQueryKhr.def(self.span(), self),
-            Op::Variable if inst.operands[0].unwrap_storage_class() != StorageClass::Function => {
->>>>>>> 9c194148
                 // OpVariable with Function storage class should be emitted inside the function,
                 // however, all other OpVariables should appear in the global scope instead.
                 if inst.operands[0].unwrap_storage_class() == StorageClass::Function {
