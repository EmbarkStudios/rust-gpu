use crate::attr::{Entry, ExecutionModeExtra, IntrinsicType, SpirvAttribute};
use crate::builder::libm_intrinsics;
use rspirv::spirv::{BuiltIn, ExecutionMode, ExecutionModel, StorageClass};
use rustc_ast::ast::{AttrKind, Attribute, Lit, LitIntType, LitKind, NestedMetaItem};
use rustc_data_structures::fx::FxHashMap;
use rustc_span::symbol::{Ident, Symbol};
use rustc_span::Span;
use std::rc::Rc;

/// Various places in the codebase (mostly attribute parsing) need to compare rustc Symbols to particular keywords.
/// Symbols are interned, as in, they don't actually store the string itself inside them, but rather an index into a
/// global table of strings. Then, whenever a new Symbol is created, the global table is checked to see if the string
/// already exists, deduplicating it if so. This makes things like comparison and cloning really cheap. So, this struct
/// is to allocate all our keywords up front and intern them all, so we can do comparisons really easily and fast.
pub struct Symbols {
    // Used by `is_blocklisted_fn`.
    pub fmt_decimal: Symbol,

    pub spirv: Symbol,
    pub spirv_std: Symbol,
    pub libm: Symbol,
    pub num_traits: Symbol,
    pub entry_point_name: Symbol,
    descriptor_set: Symbol,
    binding: Symbol,
    image_type: Symbol,
    dim: Symbol,
    depth: Symbol,
    arrayed: Symbol,
    multisampled: Symbol,
    sampled: Symbol,
    image_format: Symbol,
    access_qualifier: Symbol,
<<<<<<< HEAD
    attributes: HashMap<Symbol, SpirvAttribute>,
    execution_modes: HashMap<Symbol, (ExecutionMode, ExecutionModeExtraDim)>,
    pub libm_intrinsics: HashMap<Symbol, libm_intrinsics::LibmIntrinsic>,
    pub spirv_bindless: Symbol,
=======
    attributes: FxHashMap<Symbol, SpirvAttribute>,
    execution_modes: FxHashMap<Symbol, (ExecutionMode, ExecutionModeExtraDim)>,
    pub libm_intrinsics: FxHashMap<Symbol, libm_intrinsics::LibmIntrinsic>,
>>>>>>> b6311789
}

const BUILTINS: &[(&str, BuiltIn)] = {
    use BuiltIn::*;
    &[
        ("position", Position),
        ("point_size", PointSize),
        ("clip_distance", ClipDistance),
        ("cull_distance", CullDistance),
        ("vertex_id", VertexId),
        ("instance_id", InstanceId),
        ("primitive_id", PrimitiveId),
        ("invocation_id", InvocationId),
        ("layer", Layer),
        ("viewport_index", ViewportIndex),
        ("tess_level_outer", TessLevelOuter),
        ("tess_level_inner", TessLevelInner),
        ("tess_coord", TessCoord),
        ("patch_vertices", PatchVertices),
        ("frag_coord", FragCoord),
        ("point_coord", PointCoord),
        ("front_facing", FrontFacing),
        ("sample_id", SampleId),
        ("sample_position", SamplePosition),
        ("sample_mask", SampleMask),
        ("frag_depth", FragDepth),
        ("helper_invocation", HelperInvocation),
        ("num_workgroups", NumWorkgroups),
        ("workgroup_size", WorkgroupSize),
        ("workgroup_id", WorkgroupId),
        ("local_invocation_id", LocalInvocationId),
        ("global_invocation_id", GlobalInvocationId),
        ("local_invocation_index", LocalInvocationIndex),
        ("work_dim", WorkDim),
        ("global_size", GlobalSize),
        ("enqueued_workgroup_size", EnqueuedWorkgroupSize),
        ("global_offset", GlobalOffset),
        ("global_linear_id", GlobalLinearId),
        ("subgroup_size", SubgroupSize),
        ("subgroup_max_size", SubgroupMaxSize),
        ("num_subgroups", NumSubgroups),
        ("num_enqueued_subgroups", NumEnqueuedSubgroups),
        ("subgroup_id", SubgroupId),
        ("subgroup_local_invocation_id", SubgroupLocalInvocationId),
        ("vertex_index", VertexIndex),
        ("instance_index", InstanceIndex),
        ("subgroup_eq_mask", SubgroupEqMask),
        ("subgroup_ge_mask", SubgroupGeMask),
        ("subgroup_gt_mask", SubgroupGtMask),
        ("subgroup_le_mask", SubgroupLeMask),
        ("subgroup_lt_mask", SubgroupLtMask),
        ("base_vertex", BaseVertex),
        ("base_instance", BaseInstance),
        ("draw_index", DrawIndex),
        ("device_index", DeviceIndex),
        ("view_index", ViewIndex),
        ("bary_coord_no_persp_amd", BaryCoordNoPerspAMD),
        (
            "bary_coord_no_persp_centroid_amd",
            BaryCoordNoPerspCentroidAMD,
        ),
        ("bary_coord_no_persp_sample_amd", BaryCoordNoPerspSampleAMD),
        ("bary_coord_smooth_amd", BaryCoordSmoothAMD),
        ("bary_coord_smooth_centroid_amd", BaryCoordSmoothCentroidAMD),
        ("bary_coord_smooth_sample_amd", BaryCoordSmoothSampleAMD),
        ("bary_coord_pull_model_amd", BaryCoordPullModelAMD),
        ("frag_stencil_ref_ext", FragStencilRefEXT),
        ("viewport_mask_nv", ViewportMaskNV),
        ("secondary_position_nv", SecondaryPositionNV),
        ("secondary_viewport_mask_nv", SecondaryViewportMaskNV),
        ("position_per_view_nv", PositionPerViewNV),
        ("viewport_mask_per_view_nv", ViewportMaskPerViewNV),
        ("fully_covered_ext", FullyCoveredEXT),
        ("task_count_nv", TaskCountNV),
        ("primitive_count_nv", PrimitiveCountNV),
        ("primitive_indices_nv", PrimitiveIndicesNV),
        ("clip_distance_per_view_nv", ClipDistancePerViewNV),
        ("cull_distance_per_view_nv", CullDistancePerViewNV),
        ("layer_per_viewNV", LayerPerViewNV),
        ("mesh_view_count_nv", MeshViewCountNV),
        ("mesh_view_indices_nv", MeshViewIndicesNV),
        ("bary_coord_nv", BaryCoordNV),
        ("bary_coord_no_persp_nv", BaryCoordNoPerspNV),
        ("frag_size_ext", FragSizeEXT),
        ("frag_invocation_count_ext", FragInvocationCountEXT),
        ("launch_id_nv", LaunchIdNV),
        ("launch_size_nv", LaunchSizeNV),
        ("world_ray_origin_nv", WorldRayOriginNV),
        ("world_ray_direction_nv", WorldRayDirectionNV),
        ("object_ray_origin_nv", ObjectRayOriginNV),
        ("object_ray_direction_nv", ObjectRayDirectionNV),
        ("ray_tmin_nv", RayTminNV),
        ("ray_tmax_nv", RayTmaxNV),
        ("instance_custom_index_nv", InstanceCustomIndexNV),
        ("object_to_world_nv", ObjectToWorldNV),
        ("world_to_object_nv", WorldToObjectNV),
        ("hit_t_nv", HitTNV),
        ("hit_kind_nv", HitKindNV),
        ("incoming_ray_flags_nv", IncomingRayFlagsNV),
        ("ray_geometry_index_khr", RayGeometryIndexKHR),
        ("warps_per_sm_nv", WarpsPerSMNV),
        ("sm_count_nv", SMCountNV),
        ("warp_id_nv", WarpIDNV),
        ("SMIDNV", SMIDNV),
    ]
};

const STORAGE_CLASSES: &[(&str, StorageClass)] = {
    use StorageClass::*;
    &[
        ("uniform_constant", UniformConstant),
        ("input", Input),
        ("uniform", Uniform),
        ("output", Output),
        ("workgroup", Workgroup),
        ("cross_workgroup", CrossWorkgroup),
        ("private", Private),
        ("function", Function),
        ("generic", Generic),
        ("push_constant", PushConstant),
        ("atomic_counter", AtomicCounter),
        ("image", Image),
        ("storage_buffer", StorageBuffer),
        ("callable_data_khr", StorageClass::CallableDataKHR),
        (
            "incoming_callable_data_khr",
            StorageClass::IncomingCallableDataKHR,
        ),
        ("ray_payload_khr", StorageClass::RayPayloadKHR),
        ("hit_attribute_khr", StorageClass::HitAttributeKHR),
        (
            "incoming_ray_payload_khr",
            StorageClass::IncomingRayPayloadKHR,
        ),
        (
            "shader_record_buffer_khr",
            StorageClass::ShaderRecordBufferKHR,
        ),
        ("physical_storage_buffer", PhysicalStorageBuffer),
    ]
};

const EXECUTION_MODELS: &[(&str, ExecutionModel)] = {
    use ExecutionModel::*;
    &[
        ("vertex", Vertex),
        ("tessellation_control", TessellationControl),
        ("tessellation_evaluation", TessellationEvaluation),
        ("geometry", Geometry),
        ("fragment", Fragment),
        ("compute", GLCompute),
        ("kernel", Kernel),
        ("task_nv", TaskNV),
        ("mesh_nv", MeshNV),
        ("ray_generation_nv", RayGenerationNV),
        ("intersection_nv", IntersectionNV),
        ("any_hit_nv", AnyHitNV),
        ("closest_hit_nv", ClosestHitNV),
        ("miss_nv", MissNV),
        ("callable_nv", CallableNV),
    ]
};

#[derive(Copy, Clone, Debug)]
enum ExecutionModeExtraDim {
    None,
    Value,
    X,
    Y,
    Z,
    Tuple,
}

const EXECUTION_MODES: &[(&str, ExecutionMode, ExecutionModeExtraDim)] = {
    use ExecutionMode::*;
    use ExecutionModeExtraDim::*;
    &[
        ("invocations", Invocations, Value),
        ("spacing_equal", SpacingEqual, None),
        ("spacing_fraction_even", SpacingFractionalEven, None),
        ("spacing_fraction_odd", SpacingFractionalOdd, None),
        ("vertex_order_cw", VertexOrderCw, None),
        ("vertex_order_ccw", VertexOrderCcw, None),
        ("pixel_center_integer", PixelCenterInteger, None),
        ("orgin_upper_left", OriginUpperLeft, None),
        ("origin_lower_left", OriginLowerLeft, None),
        ("early_fragment_tests", EarlyFragmentTests, None),
        ("point_mode", PointMode, None),
        ("xfb", Xfb, None),
        ("depth_replacing", DepthReplacing, None),
        ("depth_greater", DepthGreater, None),
        ("depth_less", DepthLess, None),
        ("depth_unchanged", DepthUnchanged, None),
        ("threads", LocalSize, Tuple),
        ("local_size_hint_x", LocalSizeHint, X),
        ("local_size_hint_y", LocalSizeHint, Y),
        ("local_size_hint_z", LocalSizeHint, Z),
        ("input_points", InputPoints, None),
        ("input_lines", InputLines, None),
        ("input_lines_adjacency", InputLinesAdjacency, None),
        ("triangles", Triangles, None),
        ("input_triangles_adjacency", InputTrianglesAdjacency, None),
        ("quads", Quads, None),
        ("isolines", Isolines, None),
        ("output_vertices", OutputVertices, Value),
        ("output_points", OutputPoints, None),
        ("output_line_strip", OutputLineStrip, None),
        ("output_triangle_strip", OutputTriangleStrip, None),
        ("vec_type_hint", VecTypeHint, Value),
        ("contraction_off", ContractionOff, None),
        ("initializer", Initializer, None),
        ("finalizer", Finalizer, None),
        ("subgroup_size", SubgroupSize, Value),
        ("subgroups_per_workgroup", SubgroupsPerWorkgroup, Value),
        ("subgroups_per_workgroup_id", SubgroupsPerWorkgroupId, Value),
        ("local_size_id_x", LocalSizeId, X),
        ("local_size_id_y", LocalSizeId, Y),
        ("local_size_id_z", LocalSizeId, Z),
        ("local_size_hint_id", LocalSizeHintId, Value),
        ("post_depth_coverage", PostDepthCoverage, None),
        ("denorm_preserve", DenormPreserve, None),
        ("denorm_flush_to_zero", DenormFlushToZero, Value),
        (
            "signed_zero_inf_nan_preserve",
            SignedZeroInfNanPreserve,
            Value,
        ),
        ("rounding_mode_rte", RoundingModeRTE, Value),
        ("rounding_mode_rtz", RoundingModeRTZ, Value),
        ("stencil_ref_replacing_ext", StencilRefReplacingEXT, None),
        ("output_lines_nv", OutputLinesNV, None),
        ("output_primitives_nv", OutputPrimitivesNV, Value),
        ("derivative_group_quads_nv", DerivativeGroupQuadsNV, None),
        ("output_triangles_nv", OutputTrianglesNV, None),
        (
            "pixel_interlock_ordered_ext",
            PixelInterlockOrderedEXT,
            None,
        ),
        (
            "pixel_interlock_unordered_ext",
            PixelInterlockUnorderedEXT,
            None,
        ),
        (
            "sample_interlock_ordered_ext",
            SampleInterlockOrderedEXT,
            None,
        ),
        (
            "sample_interlock_unordered_ext",
            SampleInterlockUnorderedEXT,
            None,
        ),
        (
            "shading_rate_interlock_ordered_ext",
            ShadingRateInterlockOrderedEXT,
            None,
        ),
        (
            "shading_rate_interlock_unordered_ext",
            ShadingRateInterlockUnorderedEXT,
            None,
        ),
        // Reserved
        /*("max_workgroup_size_intel_x", MaxWorkgroupSizeINTEL, X),
        ("max_workgroup_size_intel_y", MaxWorkgroupSizeINTEL, Y),
        ("max_workgroup_size_intel_z", MaxWorkgroupSizeINTEL, Z),
        ("max_work_dim_intel", MaxWorkDimINTEL, Value),
        ("no_global_offset_intel", NoGlobalOffsetINTEL, None),
        ("num_simd_workitems_intel", NumSIMDWorkitemsINTEL, Value),*/
    ]
};

impl Symbols {
    fn new() -> Self {
        let builtins = BUILTINS
            .iter()
            .map(|&(a, b)| (a, SpirvAttribute::Builtin(b)));
        let storage_classes = STORAGE_CLASSES
            .iter()
            .map(|&(a, b)| (a, SpirvAttribute::StorageClass(b)));
        let execution_models = EXECUTION_MODELS
            .iter()
            .map(|&(a, b)| (a, SpirvAttribute::Entry(b.into())));
        let custom_attributes = [
            (
                "sampler",
                SpirvAttribute::IntrinsicType(IntrinsicType::Sampler),
            ),
            ("block", SpirvAttribute::Block),
            ("flat", SpirvAttribute::Flat),
            ("invariant", SpirvAttribute::Invariant),
            (
                "sampled_image",
                SpirvAttribute::IntrinsicType(IntrinsicType::SampledImage),
            ),
            ("unroll_loops", SpirvAttribute::UnrollLoops),
            ("internal_buffer_load", SpirvAttribute::InternalBufferLoad),
            ("internal_buffer_store", SpirvAttribute::InternalBufferStore),
        ]
        .iter()
        .cloned();
        let attributes_iter = builtins
            .chain(storage_classes)
            .chain(execution_models)
            .chain(custom_attributes)
            .map(|(a, b)| (Symbol::intern(a), b));
        let mut attributes = FxHashMap::default();
        for (a, b) in attributes_iter {
            let old = attributes.insert(a, b);
            // `.collect()` into a FxHashMap does not error on duplicates, so manually write out the
            // loop here to error on duplicates.
            assert!(old.is_none());
        }
        let mut execution_modes = FxHashMap::default();
        for &(key, mode, dim) in EXECUTION_MODES {
            let old = execution_modes.insert(Symbol::intern(key), (mode, dim));
            assert!(old.is_none());
        }

        let mut libm_intrinsics = FxHashMap::default();
        for &(a, b) in libm_intrinsics::TABLE {
            let old = libm_intrinsics.insert(Symbol::intern(a), b);
            assert!(old.is_none());
        }
        Self {
            fmt_decimal: Symbol::intern("fmt_decimal"),

            entry_point_name: Symbol::intern("entry_point_name"),
            spirv: Symbol::intern("spirv"),
            spirv_std: Symbol::intern("spirv_std"),
            libm: Symbol::intern("libm"),
            num_traits: Symbol::intern("num_traits"),
            descriptor_set: Symbol::intern("descriptor_set"),
            binding: Symbol::intern("binding"),
            image_type: Symbol::intern("image_type"),
            dim: Symbol::intern("dim"),
            depth: Symbol::intern("depth"),
            arrayed: Symbol::intern("arrayed"),
            multisampled: Symbol::intern("multisampled"),
            sampled: Symbol::intern("sampled"),
            image_format: Symbol::intern("image_format"),
            access_qualifier: Symbol::intern("access_qualifier"),
            attributes,
            execution_modes,
            libm_intrinsics,
            spirv_bindless: Symbol::intern("spirv_bindless"),
        }
    }

    /// Obtain an `Rc` handle to the current thread's `Symbols` instance, which
    /// will be shared between all `Symbols::get()` calls on the same thread.
    ///
    /// While this is relatively cheap, prefer caching it in e.g. `CodegenCx`,
    /// rather than calling `get()` every time a field of `Symbols` is needed.
    pub fn get() -> Rc<Self> {
        thread_local!(static SYMBOLS: Rc<Symbols> = Rc::new(Symbols::new()));
        SYMBOLS.with(Rc::clone)
    }
}

// FIXME(eddyb) find something nicer for the error type.
type ParseAttrError = (Span, String);

// FIXME(eddyb) maybe move this to `attr`?
pub(crate) fn parse_attrs_for_checking<'a>(
    sym: &'a Symbols,
    attrs: &'a [Attribute],
) -> impl Iterator<
    Item = (
        &'a Attribute,
        Result<(Span, SpirvAttribute), ParseAttrError>,
    ),
> + 'a {
    attrs.iter().flat_map(move |attr| {
        let is_spirv = match attr.kind {
            AttrKind::Normal(ref item, _) => {
                // TODO: We ignore the rest of the path. Is this right?
                let last = item.path.segments.last();
                last.map_or(false, |seg| seg.ident.name == sym.spirv)
            }
            AttrKind::DocComment(..) => false,
        };
        let (whole_attr_error, args) = if !is_spirv {
            // Use an empty vec here to return empty
            (None, Vec::new())
        } else if let Some(args) = attr.meta_item_list() {
            (None, args)
        } else {
            (
                Some(Err((
                    attr.span,
                    "#[spirv(..)] attribute must have at least one argument".to_string(),
                ))),
                Vec::new(),
            )
        };
        whole_attr_error
            .into_iter()
            .chain(args.into_iter().map(move |ref arg| {
                let span = arg.span();
                let parsed_attr = if arg.has_name(sym.image_type) {
                    parse_image_type(sym, arg)?
                } else if arg.has_name(sym.descriptor_set) {
                    SpirvAttribute::DescriptorSet(parse_attr_int_value(arg)?)
                } else if arg.has_name(sym.binding) {
                    SpirvAttribute::Binding(parse_attr_int_value(arg)?)
                } else {
                    let name = match arg.ident() {
                        Some(i) => i,
                        None => {
                            return Err((
                                span,
                                "#[spirv(..)] attribute argument must be single identifier"
                                    .to_string(),
                            ));
                        }
                    };
                    sym.attributes
                        .get(&name.name)
                        .map(|a| {
                            Ok(match a {
                                SpirvAttribute::Entry(entry) => SpirvAttribute::Entry(
                                    parse_entry_attrs(sym, arg, &name, entry.execution_model)?,
                                ),
                                _ => a.clone(),
                            })
                        })
                        .unwrap_or_else(|| {
                            Err((name.span, "unknown argument to spirv attribute".to_string()))
                        })?
                };
                Ok((span, parsed_attr))
            }))
            .map(move |parse_attr_result| (attr, parse_attr_result))
    })
}

fn parse_image_type(
    sym: &Symbols,
    attr: &NestedMetaItem,
) -> Result<SpirvAttribute, ParseAttrError> {
    let args = match attr.meta_item_list() {
        Some(args) => args,
        None => {
            return Err((
                attr.span(),
                "image_type attribute must have arguments".to_string(),
            ))
        }
    };
    if args.len() != 6 && args.len() != 7 {
        return Err((
            attr.span(),
            "image_type attribute must have 6 or 7 arguments".to_string(),
        ));
    }
    let check = |idx: usize, sym: Symbol| -> Result<(), ParseAttrError> {
        if args[idx].has_name(sym) {
            Ok(())
        } else {
            Err((
                args[idx].span(),
                format!(
                    "image_type attribute argument {} must be {}=...",
                    idx + 1,
                    sym
                ),
            ))
        }
    };
    check(0, sym.dim)?;
    check(1, sym.depth)?;
    check(2, sym.arrayed)?;
    check(3, sym.multisampled)?;
    check(4, sym.sampled)?;
    check(5, sym.image_format)?;
    if args.len() == 7 {
        check(6, sym.access_qualifier)?;
    }
    let arg_values = args
        .iter()
        .map(
            |arg| match arg.meta_item().and_then(|arg| arg.name_value_literal()) {
                Some(arg) => Ok(arg),
                None => Err((
                    arg.span(),
                    "image_type attribute must be name=value".to_string(),
                )),
            },
        )
        .collect::<Result<Vec<_>, _>>()?;
    let dim = match arg_values[0].kind {
        LitKind::Str(dim, _) => match dim.as_str().parse() {
            Ok(dim) => dim,
            Err(()) => return Err((args[0].span(), "invalid dim value".to_string())),
        },
        _ => return Err((args[0].span(), "dim value must be str".to_string())),
    };
    let parse_lit = |idx: usize, name: &str| -> Result<u32, ParseAttrError> {
        match arg_values[idx].kind {
            LitKind::Int(v, _) => Ok(v as u32),
            _ => Err((args[idx].span(), format!("{} value must be int", name))),
        }
    };
    let depth = parse_lit(1, "depth")?;
    let arrayed = parse_lit(2, "arrayed")?;
    let multisampled = parse_lit(3, "multisampled")?;
    let sampled = parse_lit(4, "sampled")?;
    let image_format = match arg_values[5].kind {
        LitKind::Str(image_format, _) => match image_format.as_str().parse() {
            Ok(image_format) => image_format,
            Err(()) => return Err((args[5].span(), "invalid image_format value".to_string())),
        },
        _ => return Err((args[5].span(), "image_format value must be str".to_string())),
    };
    let access_qualifier = if args.len() == 7 {
        Some(match arg_values[6].kind {
            LitKind::Str(access_qualifier, _) => match access_qualifier.as_str().parse() {
                Ok(access_qualifier) => access_qualifier,
                Err(()) => {
                    return Err((args[6].span(), "invalid access_qualifier value".to_string()));
                }
            },
            _ => {
                return Err((
                    args[6].span(),
                    "access_qualifier value must be str".to_string(),
                ));
            }
        })
    } else {
        None
    };
    Ok(SpirvAttribute::IntrinsicType(IntrinsicType::ImageType {
        dim,
        depth,
        arrayed,
        multisampled,
        sampled,
        image_format,
        access_qualifier,
    }))
}

fn parse_attr_int_value(arg: &NestedMetaItem) -> Result<u32, ParseAttrError> {
    let arg = match arg.meta_item() {
        Some(arg) => arg,
        None => return Err((arg.span(), "attribute must have value".to_string())),
    };
    match arg.name_value_literal() {
        Some(&Lit {
            kind: LitKind::Int(x, LitIntType::Unsuffixed),
            ..
        }) if x <= u32::MAX as u128 => Ok(x as u32),
        _ => Err((arg.span, "attribute value must be integer".to_string())),
    }
}

fn parse_local_size_attr(arg: &NestedMetaItem) -> Result<[u32; 3], ParseAttrError> {
    let arg = match arg.meta_item() {
        Some(arg) => arg,
        None => return Err((arg.span(), "attribute must have value".to_string())),
    };
    match arg.meta_item_list() {
        Some(tuple) if !tuple.is_empty() && tuple.len() < 4 => {
            let mut local_size = [1; 3];
            for (idx, lit) in tuple.iter().enumerate() {
                match lit.literal() {
                    Some(&Lit {
                        kind: LitKind::Int(x, LitIntType::Unsuffixed),
                        ..
                    }) if x <= u32::MAX as u128 => local_size[idx] = x as u32,
                    _ => return Err((lit.span(), "must be a u32 literal".to_string())),
                }
            }
            Ok(local_size)
        }
        Some(tuple) if tuple.is_empty() => Err((
            arg.span,
            "#[spirv(compute(threads(x, y, z)))] must have the x dimension specified, trailing ones may be elided".to_string(),
        )),
        Some(tuple) if tuple.len() > 3 => Err((
            arg.span,
            "#[spirv(compute(threads(x, y, z)))] is three dimensional".to_string(),
        )),
        _ => Err((
            arg.span,
            "#[spirv(compute(threads(x, y, z)))] must have 1 to 3 parameters, trailing ones may be elided".to_string(),
        )),
    }
}

// for a given entry, gather up the additional attributes
// in this case ExecutionMode's, some have extra arguments
// others are specified with x, y, or z components
// ie #[spirv(fragment(origin_lower_left))] or #[spirv(gl_compute(local_size_x=64, local_size_y=8))]
fn parse_entry_attrs(
    sym: &Symbols,
    arg: &NestedMetaItem,
    name: &Ident,
    execution_model: ExecutionModel,
) -> Result<Entry, ParseAttrError> {
    use ExecutionMode::*;
    use ExecutionModel::*;
    let mut entry = Entry::from(execution_model);
    let mut origin_mode: Option<ExecutionMode> = None;
    let mut local_size: Option<[u32; 3]> = None;
    let mut local_size_hint: Option<[u32; 3]> = None;
    // Reserved
    //let mut max_workgroup_size_intel: Option<[u32; 3]> = None;
    if let Some(attrs) = arg.meta_item_list() {
        for attr in attrs {
            if let Some(attr_name) = attr.ident() {
                if let Some((execution_mode, extra_dim)) = sym.execution_modes.get(&attr_name.name)
                {
                    use ExecutionModeExtraDim::*;
                    let val = match extra_dim {
                        None | Tuple => Option::None,
                        _ => Some(parse_attr_int_value(attr)?),
                    };
                    match execution_mode {
                        OriginUpperLeft | OriginLowerLeft => {
                            origin_mode.replace(*execution_mode);
                        }
                        LocalSize => {
                            if local_size.is_none() {
                                local_size.replace(parse_local_size_attr(attr)?);
                            } else {
                                return Err((
                                    attr_name.span,
                                    String::from(
                                        "`#[spirv(compute(threads))]` may only be specified once",
                                    ),
                                ));
                            }
                        }
                        LocalSizeHint => {
                            let val = val.unwrap();
                            if local_size_hint.is_none() {
                                local_size_hint.replace([1, 1, 1]);
                            }
                            let local_size_hint = local_size_hint.as_mut().unwrap();
                            match extra_dim {
                                X => {
                                    local_size_hint[0] = val;
                                }
                                Y => {
                                    local_size_hint[1] = val;
                                }
                                Z => {
                                    local_size_hint[2] = val;
                                }
                                _ => unreachable!(),
                            }
                        }
                        // Reserved
                        /*MaxWorkgroupSizeINTEL => {
                            let val = val.unwrap();
                            if max_workgroup_size_intel.is_none() {
                                max_workgroup_size_intel.replace([1, 1, 1]);
                            }
                            let max_workgroup_size_intel = max_workgroup_size_intel.as_mut()
                                .unwrap();
                            match extra_dim {
                                X => {
                                    max_workgroup_size_intel[0] = val;
                                },
                                Y => {
                                    max_workgroup_size_intel[1] = val;
                                },
                                Z => {
                                    max_workgroup_size_intel[2] = val;
                                },
                                _ => unreachable!(),
                            }
                        },*/
                        _ => {
                            if let Some(val) = val {
                                entry
                                    .execution_modes
                                    .push((*execution_mode, ExecutionModeExtra::new([val])));
                            } else {
                                entry
                                    .execution_modes
                                    .push((*execution_mode, ExecutionModeExtra::new([])));
                            }
                        }
                    }
                } else if attr_name.name == sym.entry_point_name {
                    match attr.value_str() {
                        Some(sym) => {
                            entry.name = Some(sym);
                        }
                        None => {
                            return Err((
                                attr_name.span,
                                format!(
                                    "#[spirv({}(..))] unknown attribute argument {}",
                                    name.name.to_ident_string(),
                                    attr_name.name.to_ident_string()
                                ),
                            ))
                        }
                    }
                } else {
                    return Err((
                        attr_name.span,
                        format!(
                            "#[spirv({}(..))] unknown attribute argument {}",
                            name.name.to_ident_string(),
                            attr_name.name.to_ident_string()
                        ),
                    ));
                }
            } else {
                return Err((
                    arg.span(),
                    format!(
                        "#[spirv({}(..))] attribute argument must be single identifier",
                        name.name.to_ident_string()
                    ),
                ));
            }
        }
    }
    match entry.execution_model {
        Fragment => {
            let origin_mode = origin_mode.unwrap_or(OriginUpperLeft);
            entry
                .execution_modes
                .push((origin_mode, ExecutionModeExtra::new([])));
        }
        GLCompute => {
            if let Some(local_size) = local_size {
                entry
                    .execution_modes
                    .push((LocalSize, ExecutionModeExtra::new(local_size)));
            } else {
                return Err((
                    arg.span(),
                    String::from(
                        "The `threads` argument must be specified when using `#[spirv(compute)]`",
                    ),
                ));
            }
        }
        Kernel => {
            if let Some(local_size) = local_size {
                entry
                    .execution_modes
                    .push((LocalSize, ExecutionModeExtra::new(local_size)));
            }
            if let Some(local_size_hint) = local_size_hint {
                entry
                    .execution_modes
                    .push((LocalSizeHint, ExecutionModeExtra::new(local_size_hint)));
            }
            // Reserved
            /*if let Some(max_workgroup_size_intel) = max_workgroup_size_intel {
                entry.execution_modes.push((MaxWorkgroupSizeINTEL, ExecutionModeExtra::new(max_workgroup_size_intel)));
            }*/
        }
        //TODO: Cover more defaults
        _ => {}
    }
    Ok(entry)
}<|MERGE_RESOLUTION|>--- conflicted
+++ resolved
@@ -31,16 +31,9 @@
     sampled: Symbol,
     image_format: Symbol,
     access_qualifier: Symbol,
-<<<<<<< HEAD
-    attributes: HashMap<Symbol, SpirvAttribute>,
-    execution_modes: HashMap<Symbol, (ExecutionMode, ExecutionModeExtraDim)>,
-    pub libm_intrinsics: HashMap<Symbol, libm_intrinsics::LibmIntrinsic>,
-    pub spirv_bindless: Symbol,
-=======
     attributes: FxHashMap<Symbol, SpirvAttribute>,
     execution_modes: FxHashMap<Symbol, (ExecutionMode, ExecutionModeExtraDim)>,
     pub libm_intrinsics: FxHashMap<Symbol, libm_intrinsics::LibmIntrinsic>,
->>>>>>> b6311789
 }
 
 const BUILTINS: &[(&str, BuiltIn)] = {
@@ -388,7 +381,6 @@
             attributes,
             execution_modes,
             libm_intrinsics,
-            spirv_bindless: Symbol::intern("spirv_bindless"),
         }
     }
 
