use super::CodegenCx;
use crate::abi::ConvSpirvType;
use crate::attr::{AggregatedSpirvAttributes, Entry};
use crate::builder::Builder;
use crate::builder_spirv::{SpirvValue, SpirvValueExt};
use crate::spirv_type::SpirvType;
use rspirv::dr::Operand;
use rspirv::spirv::{
    Capability, Decoration, Dim, ExecutionModel, FunctionControl, StorageClass, Word,
};
use rustc_codegen_ssa::traits::{BaseTypeMethods, BuilderMethods};
use rustc_data_structures::fx::FxHashMap;
use rustc_hir as hir;
use rustc_middle::span_bug;
use rustc_middle::ty::layout::{LayoutOf, TyAndLayout};
use rustc_middle::ty::{self, Instance, Ty};
use rustc_span::Span;
use rustc_target::abi::call::{ArgAbi, FnAbi, PassMode};
use std::assert_matches::assert_matches;

impl<'tcx> CodegenCx<'tcx> {
    // Entry points declare their "interface" (all uniforms, inputs, outputs, etc.) as parameters.
    // spir-v uses globals to declare the interface. So, we need to generate a lil stub for the
    // "real" main that collects all those global variables and calls the user-defined main
    // function.
    pub fn entry_stub(
        &self,
        instance: &Instance<'_>,
        fn_abi: &FnAbi<'tcx, Ty<'tcx>>,
        entry_func: SpirvValue,
        name: String,
        entry: Entry,
    ) {
        let span = self.tcx.def_span(instance.def_id());
        let hir_params = {
            let fn_local_def_id = if let Some(id) = instance.def_id().as_local() {
                id
            } else {
                self.tcx
                    .sess
                    .span_err(span, &format!("Cannot declare {} as an entry point", name));
                return;
            };
            let fn_hir_id = self.tcx.hir().local_def_id_to_hir_id(fn_local_def_id);
            let body = self.tcx.hir().body(self.tcx.hir().body_owned_by(fn_hir_id));
            body.params
        };
        for (arg_abi, hir_param) in fn_abi.args.iter().zip(hir_params) {
            match arg_abi.mode {
                PassMode::Direct(_) => {}
                PassMode::Pair(..) => {
                    // FIXME(eddyb) implement `ScalarPair` `Input`s, or change
                    // the `FnAbi` readjustment to only use `PassMode::Pair` for
                    // pointers to `!Sized` types, but not other `ScalarPair`s.
                    if !matches!(arg_abi.layout.ty.kind(), ty::Ref(..)) {
                        self.tcx.sess.span_err(
                            hir_param.ty_span,
                            &format!(
                                "entry point parameter type not yet supported \
                                 (`{}` has `ScalarPair` ABI but is not a `&T`)",
                                arg_abi.layout.ty
                            ),
                        );
                    }
                }
                // FIXME(eddyb) support these (by just ignoring them) - if there
                // is any validation concern, it should be done on the types.
                PassMode::Ignore => self.tcx.sess.span_fatal(
                    hir_param.ty_span,
                    &format!(
                        "entry point parameter type not yet supported \
                        (`{}` has size `0`)",
                        arg_abi.layout.ty
                    ),
                ),
                _ => span_bug!(
                    hir_param.ty_span,
                    "query hooks should've made this `PassMode` impossible: {:#?}",
                    arg_abi
                ),
            }
        }
        if fn_abi.ret.layout.ty.is_unit() {
            assert_matches!(fn_abi.ret.mode, PassMode::Ignore);
        } else {
            self.tcx.sess.span_err(
                span,
                &format!(
                    "entry point should return `()`, not `{}`",
                    fn_abi.ret.layout.ty
                ),
            );
        }

        // let execution_model = entry.execution_model;
        let fn_id = self.shader_entry_stub(
            span,
            entry_func,
            &fn_abi.args,
            hir_params,
            name,
            entry.execution_model,
        );
        let mut emit = self.emit_global();
        entry
            .execution_modes
            .iter()
            .for_each(|(execution_mode, execution_mode_extra)| {
                emit.execution_mode(fn_id, *execution_mode, execution_mode_extra);
            });
    }

    fn shader_entry_stub(
        &self,
        span: Span,
        entry_func: SpirvValue,
        arg_abis: &[ArgAbi<'tcx, Ty<'tcx>>],
        hir_params: &[hir::Param<'tcx>],
        name: String,
        execution_model: ExecutionModel,
    ) -> Word {
        let stub_fn = {
            let void = SpirvType::Void.def(span, self);
            let fn_void_void = SpirvType::Function {
                return_type: void,
                arguments: vec![],
            }
            .def(span, self);
            let mut emit = self.emit_global();
            let id = emit
                .begin_function(void, None, FunctionControl::NONE, fn_void_void)
                .unwrap();
            emit.end_function().unwrap();
            id.with_type(fn_void_void)
        };

        let mut op_entry_point_interface_operands = vec![];

        let mut bx = Builder::build(self, Builder::append_block(self, stub_fn, ""));
        let mut call_args = vec![];
        let mut decoration_locations = FxHashMap::default();
        for (entry_arg_abi, hir_param) in arg_abis.iter().zip(hir_params) {
            bx.set_span(hir_param.span);
            self.declare_shader_interface_for_param(
                entry_arg_abi,
                hir_param,
                &mut op_entry_point_interface_operands,
                &mut bx,
                &mut call_args,
                &mut decoration_locations,
            );
        }
        bx.set_span(span);
        bx.call(entry_func.ty, entry_func, &call_args, None);
        bx.ret_void();

        let stub_fn_id = stub_fn.def_cx(self);
        self.emit_global().entry_point(
            execution_model,
            stub_fn_id,
            name,
            op_entry_point_interface_operands,
        );
        stub_fn_id
    }

    fn infer_param_ty_and_storage_class(
        &self,
        layout: TyAndLayout<'tcx>,
        hir_param: &hir::Param<'tcx>,
        attrs: &AggregatedSpirvAttributes,
    ) -> (Word, StorageClass) {
        // FIXME(eddyb) attribute validation should be done ahead of time.
        // FIXME(eddyb) also take into account `&T` interior mutability,
        // i.e. it's only immutable if `T: Freeze`, which we should check.
        // FIXME(eddyb) also check the type for compatibility with being
        // part of the interface, including potentially `Sync`ness etc.
        let (value_ty, mutbl, is_ref) = match *layout.ty.kind() {
            ty::Ref(_, pointee_ty, mutbl) => (pointee_ty, mutbl, true),
            _ => (layout.ty, hir::Mutability::Not, false),
        };
        let spirv_ty = self.layout_of(value_ty).spirv_type(hir_param.ty_span, self);
        // Some types automatically specify a storage class. Compute that here.
        let element_ty = match self.lookup_type(spirv_ty) {
            SpirvType::Array { element, .. } | SpirvType::RuntimeArray { element } => {
                self.lookup_type(element)
            }
            ty => ty,
        };
        let inferred_storage_class_from_ty = match element_ty {
            SpirvType::Image { .. }
            | SpirvType::Sampler
            | SpirvType::SampledImage { .. }
            | SpirvType::AccelerationStructureKhr { .. } => {
                if is_ref {
                    Some(StorageClass::UniformConstant)
                } else {
                    self.tcx.sess.span_err(
                        hir_param.ty_span,
                        &format!(
                            "entry parameter type must be by-reference: `&{}`",
                            layout.ty,
                        ),
                    );
                    None
                }
            }
            _ => None,
        };
        // Storage classes can be specified via attribute. Compute that here, and emit diagnostics.
        let attr_storage_class = attrs.storage_class.map(|storage_class_attr| {
            let storage_class = storage_class_attr.value;

            let expected_mutbl = match storage_class {
                StorageClass::UniformConstant
                | StorageClass::Input
                | StorageClass::Uniform
                | StorageClass::PushConstant => hir::Mutability::Not,

                _ => hir::Mutability::Mut,
            };

            if !is_ref {
                self.tcx.sess.span_fatal(
                    hir_param.ty_span,
                    &format!(
                        "invalid entry param type `{}` for storage class `{:?}` \
                         (expected `&{}T`)",
                        layout.ty,
                        storage_class,
                        expected_mutbl.prefix_str()
                    ),
                )
            }

            match inferred_storage_class_from_ty {
                Some(inferred) if storage_class == inferred => self.tcx.sess.span_warn(
                    storage_class_attr.span,
                    "redundant storage class specifier, storage class is inferred from type",
                ),
                Some(inferred) => {
                    self.tcx
                        .sess
                        .struct_span_err(hir_param.span, "storage class mismatch")
                        .span_label(
                            storage_class_attr.span,
                            format!("{:?} specified in attribute", storage_class),
                        )
                        .span_label(
                            hir_param.ty_span,
                            format!("{:?} inferred from type", inferred),
                        )
                        .span_help(
                            storage_class_attr.span,
                            &format!(
                                "remove storage class attribute to use {:?} as storage class",
                                inferred
                            ),
                        )
                        .emit();
                }
                None => (),
            }

            storage_class
        });
        // If storage class was not inferred nor specified, compute the default (i.e. input/output)
        let storage_class = inferred_storage_class_from_ty
            .or(attr_storage_class)
            .unwrap_or_else(|| match (is_ref, mutbl) {
                (false, _) => StorageClass::Input,
                (true, hir::Mutability::Mut) => StorageClass::Output,
                (true, hir::Mutability::Not) => self.tcx.sess.span_fatal(
                    hir_param.ty_span,
                    &format!(
                        "invalid entry param type `{}` (expected `{}` or `&mut {1}`)",
                        layout.ty, value_ty
                    ),
                ),
            });

        (spirv_ty, storage_class)
    }

    fn declare_shader_interface_for_param(
        &self,
        entry_arg_abi: &ArgAbi<'tcx, Ty<'tcx>>,
        hir_param: &hir::Param<'tcx>,
        op_entry_point_interface_operands: &mut Vec<Word>,
        bx: &mut Builder<'_, 'tcx>,
        call_args: &mut Vec<SpirvValue>,
        decoration_locations: &mut FxHashMap<StorageClass, u32>,
    ) {
        let attrs = AggregatedSpirvAttributes::parse(self, self.tcx.hir().attrs(hir_param.hir_id));

        // Pre-allocate the module-scoped `OpVariable`'s *Result* ID.
        let var = self.emit_global().id();

        let (value_spirv_type, storage_class) =
            self.infer_param_ty_and_storage_class(entry_arg_abi.layout, hir_param, &attrs);

        // Certain storage classes require an `OpTypeStruct` decorated with `Block`,
        // which we represent with `SpirvType::InterfaceBlock` (see its doc comment).
        // This "interface block" construct is also required for "runtime arrays".
        let is_unsized = self.lookup_type(value_spirv_type).sizeof(self).is_none();
        let is_pair = matches!(entry_arg_abi.mode, PassMode::Pair(..));
        let is_unsized_with_len = is_pair && is_unsized;
        if is_pair && !is_unsized {
            // If PassMode is Pair, then we need to fill in the second part of the pair with a
            // value. We currently only do that with unsized types, so if a type is a pair for some
            // other reason (e.g. a tuple), we bail.
            self.tcx
                .sess
                .span_fatal(hir_param.ty_span, "pair type not supported yet")
        }
        let var_ptr_spirv_type;
        let (value_ptr, value_len) = match storage_class {
            StorageClass::PushConstant | StorageClass::Uniform | StorageClass::StorageBuffer => {
                let var_spirv_type = SpirvType::InterfaceBlock {
                    inner_type: value_spirv_type,
                }
                .def(hir_param.span, self);
                var_ptr_spirv_type = self.type_ptr_to(var_spirv_type);

                let value_ptr = bx.struct_gep(var_spirv_type, var.with_type(var_ptr_spirv_type), 0);

                let value_len = if is_unsized_with_len {
                    match self.lookup_type(value_spirv_type) {
                        SpirvType::RuntimeArray { .. } => {}
                        _ => {
                            self.tcx.sess.span_err(
                                hir_param.ty_span,
                                "only plain slices are supported as unsized types",
                            );
                        }
                    }

                    // FIXME(eddyb) shouldn't this be `usize`?
                    let len_spirv_type = self.type_isize();
                    let len = bx
                        .emit()
                        .array_length(len_spirv_type, None, var, 0)
                        .unwrap();

                    Some(len.with_type(len_spirv_type))
                } else {
                    if is_unsized {
                        // It's OK to use a RuntimeArray<u32> and not have a length parameter, but
                        // it's just nicer ergonomics to use a slice.
                        self.tcx
                            .sess
                            .span_warn(hir_param.ty_span, "use &[T] instead of &RuntimeArray<T>");
                    }
                    None
                };

                (value_ptr, value_len)
            }
            StorageClass::UniformConstant => {
                var_ptr_spirv_type = self.type_ptr_to(value_spirv_type);

                match self.lookup_type(value_spirv_type) {
                    SpirvType::RuntimeArray { .. } => {
                        if is_unsized_with_len {
                            self.tcx.sess.span_err(
                                hir_param.ty_span,
                                "uniform_constant must use &RuntimeArray<T>, not &[T]",
                            );
                        }
                    }
                    _ => {
                        if is_unsized {
                            self.tcx.sess.span_err(
                                hir_param.ty_span,
                                "only plain slices are supported as unsized types",
                            );
                        }
                    }
                }

                let value_len = if is_pair {
                    // We've already emitted an error, fill in a placeholder value
                    Some(bx.undef(self.type_isize()))
                } else {
                    None
                };

                (var.with_type(var_ptr_spirv_type), value_len)
            }
            _ => {
                var_ptr_spirv_type = self.type_ptr_to(value_spirv_type);

                if is_unsized {
                    self.tcx.sess.span_fatal(
                        hir_param.ty_span,
                        &format!(
                            "unsized types are not supported for storage class {:?}",
                            storage_class
                        ),
                    );
                }

                (var.with_type(var_ptr_spirv_type), None)
            }
        };

        // Compute call argument(s) to match what the Rust entry `fn` expects,
        // starting from the `value_ptr` pointing to a `value_spirv_type`
        // (e.g. `Input` doesn't use indirection, so we have to load from it).
        if let ty::Ref(..) = entry_arg_abi.layout.ty.kind() {
            call_args.push(value_ptr);
            match entry_arg_abi.mode {
                PassMode::Direct(_) => assert_eq!(value_len, None),
                PassMode::Pair(..) => call_args.push(value_len.unwrap()),
                _ => unreachable!(),
            }
        } else {
            assert_eq!(storage_class, StorageClass::Input);
            assert_matches!(entry_arg_abi.mode, PassMode::Direct(_));

            let value = bx.load(
                entry_arg_abi.layout.spirv_type(hir_param.ty_span, bx),
                value_ptr,
                entry_arg_abi.layout.align.abi,
            );
            call_args.push(value);
            assert_eq!(value_len, None);
        }

        // FIXME(eddyb) check whether the storage class is compatible with the
        // specific shader stage of this entry-point, and any decorations
        // (e.g. Vulkan has specific rules for builtin storage classes).

        // Emit `OpName` in the simple case of a pattern that's just a variable
        // name (e.g. "foo" for `foo: Vec3`). While `OpName` is *not* suppposed
        // to be semantic, OpenGL and some tooling rely on it for reflection.
        if let hir::PatKind::Binding(_, _, ident, _) = &hir_param.pat.kind {
            self.emit_global().name(var, ident.to_string());
        }

        // Emit `OpDecorate`s based on attributes.
        let mut decoration_supersedes_location = false;
        if let Some(builtin) = attrs.builtin.map(|attr| attr.value) {
            self.emit_global().decorate(
                var,
                Decoration::BuiltIn,
                std::iter::once(Operand::BuiltIn(builtin)),
            );
            decoration_supersedes_location = true;
        }
        if let Some(index) = attrs.descriptor_set.map(|attr| attr.value) {
            self.emit_global().decorate(
                var,
                Decoration::DescriptorSet,
                std::iter::once(Operand::LiteralInt32(index)),
            );
            decoration_supersedes_location = true;
        }
        if let Some(index) = attrs.binding.map(|attr| attr.value) {
            self.emit_global().decorate(
                var,
                Decoration::Binding,
                std::iter::once(Operand::LiteralInt32(index)),
            );
            decoration_supersedes_location = true;
        }
        if attrs.flat.is_some() {
            self.emit_global()
                .decorate(var, Decoration::Flat, std::iter::empty());
        }
        if let Some(invariant) = attrs.invariant {
            self.emit_global()
                .decorate(var, Decoration::Invariant, std::iter::empty());
            if storage_class != StorageClass::Output {
                self.tcx.sess.span_err(
                    invariant.span,
                    "#[spirv(invariant)] is only valid on Output variables",
                );
            }
        }

        let is_subpass_input = match self.lookup_type(value_spirv_type) {
            SpirvType::Image {
                dim: Dim::DimSubpassData,
                ..
            } => true,
            SpirvType::RuntimeArray { element: elt, .. }
            | SpirvType::Array { element: elt, .. } => matches!(
                self.lookup_type(elt),
                SpirvType::Image {
                    dim: Dim::DimSubpassData,
                    ..
                }
            ),
            _ => false,
        };
        if let Some(attachment_index) = attrs.input_attachment_index {
            if is_subpass_input && self.builder.has_capability(Capability::InputAttachment) {
                self.emit_global().decorate(
                    var,
                    Decoration::InputAttachmentIndex,
                    std::iter::once(Operand::LiteralInt32(attachment_index.value)),
                );
            } else if is_subpass_input {
                self.tcx
                    .sess
                    .span_err(hir_param.ty_span, "Missing capability InputAttachment");
            } else {
                self.tcx.sess.span_err(
                    attachment_index.span,
                    "#[spirv(input_attachment_index)] is only valid on Image types with dim = SubpassData"
                );
            }
            decoration_supersedes_location = true;
        } else if is_subpass_input {
            self.tcx.sess.span_err(
                hir_param.ty_span,
                "Image types with dim = SubpassData require #[spirv(input_attachment_index)] decoration",
            );
        }

        self.check_for_bad_types(
            hir_param.ty_span,
            var_ptr_spirv_type,
            storage_class,
            attrs.builtin.is_some(),
            attrs.flat.is_some(),
        );

        // Assign locations from left to right, incrementing each storage class
        // individually.
        // TODO: Is this right for UniformConstant? Do they share locations with
        // input/outpus?
        let has_location = !decoration_supersedes_location
            && matches!(
                storage_class,
                StorageClass::Input | StorageClass::Output | StorageClass::UniformConstant
            );
        if has_location {
            let location = decoration_locations
                .entry(storage_class)
                .or_insert_with(|| 0);
            self.emit_global().decorate(
                var,
                Decoration::Location,
                std::iter::once(Operand::LiteralInt32(*location)),
            );
            *location += self.location_slots_per_type(value_spirv_type);
        }

        // Emit the `OpVariable` with its *Result* ID set to `var`.
        self.emit_global()
            .variable(var_ptr_spirv_type, Some(var), storage_class, None);

        // Record this `OpVariable` as needing to be added (if applicable),
        // to the *Interface* operands of the `OpEntryPoint` instruction.
        if self.emit_global().version().unwrap() > (1, 3) {
            // SPIR-V >= v1.4 includes all OpVariables in the interface.
            op_entry_point_interface_operands.push(var);
        } else {
            // SPIR-V <= v1.3 only includes Input and Output in the interface.
            if storage_class == StorageClass::Input || storage_class == StorageClass::Output {
                op_entry_point_interface_operands.push(var);
            }
        }
    }

<<<<<<< HEAD
    fn location_slots_per_type(&self, ty: Word) -> u32 {
        match self.lookup_type(ty) {
            // Arrays take up multiple locations.
            SpirvType::Array { count, element } => {
                self.builder
                    .lookup_const_u64(count)
                    .expect("Array type has invalid count value") as u32
                    * self.location_slots_per_type(element)
            }
            // Structs take up one location per field.
            SpirvType::Adt { field_types, .. } => {
                let mut size = 0;

                for field_type in field_types {
                    size += self.location_slots_per_type(field_type);
                }

                size
            }
            SpirvType::Vector { element, count } => {
                // 3 or 4 component vectors take up 2 locations if they have a 64-bit scalar type.
                if count > 2 {
                    match self.lookup_type(element) {
                        SpirvType::Float(64) | SpirvType::Integer(64, _) => 2,
                        _ => 1,
                    }
                } else {
                    1
                }
            }
            SpirvType::Matrix { element, count } => count * self.location_slots_per_type(element),
            _ => 1,
=======
    // Booleans are only allowed in some storage classes. Error if they're in others.
    // Integers and f64s must be decorated with `#[spirv(flat)]`.
    fn check_for_bad_types(
        &self,
        span: Span,
        ty: Word,
        storage_class: StorageClass,
        is_builtin: bool,
        is_flat: bool,
    ) {
        // private and function are allowed here, but they can't happen.
        // SPIR-V technically allows all input/output variables to be booleans, not just builtins,
        // but has a note:
        // > Khronos Issue #363: OpTypeBool can be used in the Input and Output storage classes,
        //   but the client APIs still only allow built-in Boolean variables (e.g. FrontFacing),
        //   not user variables.
        // spirv-val disallows non-builtin inputs/outputs, so we do too, I guess.
        if matches!(
            storage_class,
            StorageClass::Workgroup | StorageClass::CrossWorkgroup
        ) || is_builtin && matches!(storage_class, StorageClass::Input | StorageClass::Output)
        {
            return;
        }
        let mut has_bool = false;
        let mut must_be_flat = false;
        recurse(self, ty, &mut has_bool, &mut must_be_flat);
        if has_bool {
            self.tcx
                .sess
                .span_err(span, "entrypoint parameter cannot contain a boolean");
        }
        if matches!(storage_class, StorageClass::Input | StorageClass::Output)
            && must_be_flat
            && !is_flat
        {
            self.tcx
                .sess
                .span_err(span, "parameter must be decorated with #[spirv(flat)]");
        }
        fn recurse(cx: &CodegenCx<'_>, ty: Word, has_bool: &mut bool, must_be_flat: &mut bool) {
            match cx.lookup_type(ty) {
                SpirvType::Bool => *has_bool = true,
                SpirvType::Integer(_, _) | SpirvType::Float(64) => *must_be_flat = true,
                SpirvType::Adt { field_types, .. } => {
                    for f in field_types {
                        recurse(cx, f, has_bool, must_be_flat);
                    }
                }
                SpirvType::Vector { element, .. }
                | SpirvType::Matrix { element, .. }
                | SpirvType::Array { element, .. }
                | SpirvType::RuntimeArray { element }
                | SpirvType::Pointer { pointee: element }
                | SpirvType::InterfaceBlock {
                    inner_type: element,
                } => recurse(cx, element, has_bool, must_be_flat),
                SpirvType::Function {
                    return_type,
                    arguments,
                } => {
                    recurse(cx, return_type, has_bool, must_be_flat);
                    for a in arguments {
                        recurse(cx, a, has_bool, must_be_flat);
                    }
                }
                _ => (),
            }
>>>>>>> 0866cf59
        }
    }
}<|MERGE_RESOLUTION|>--- conflicted
+++ resolved
@@ -565,7 +565,6 @@
         }
     }
 
-<<<<<<< HEAD
     fn location_slots_per_type(&self, ty: Word) -> u32 {
         match self.lookup_type(ty) {
             // Arrays take up multiple locations.
@@ -598,7 +597,9 @@
             }
             SpirvType::Matrix { element, count } => count * self.location_slots_per_type(element),
             _ => 1,
-=======
+        }
+    }
+
     // Booleans are only allowed in some storage classes. Error if they're in others.
     // Integers and f64s must be decorated with `#[spirv(flat)]`.
     fn check_for_bad_types(
@@ -667,7 +668,6 @@
                 }
                 _ => (),
             }
->>>>>>> 0866cf59
         }
     }
 }