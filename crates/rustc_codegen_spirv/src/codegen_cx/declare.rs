--- conflicted
+++ resolved
@@ -110,31 +110,6 @@
 
         let declared = fn_id.with_type(function_type);
 
-<<<<<<< HEAD
-        for attr in parse_attrs(self, self.tcx.get_attrs(instance.def_id())) {
-            match attr {
-                SpirvAttribute::Entry(entry) => {
-                    let entry_name = entry
-                        .name
-                        .as_ref()
-                        .map(ToString::to_string)
-                        .unwrap_or_else(|| instance.to_string());
-                    self.entry_stub(&instance, &fn_abi, declared, entry_name, entry)
-                }
-                SpirvAttribute::UnrollLoops => {
-                    self.unroll_loops_decorations
-                        .borrow_mut()
-                        .insert(fn_id, UnrollLoopsDecoration {});
-                }
-                SpirvAttribute::InternalBufferLoad => {
-                    self.internal_buffer_load_id.borrow_mut().insert(fn_id);
-                }
-                SpirvAttribute::InternalBufferStore => {
-                    self.internal_buffer_store_id.borrow_mut().insert(fn_id);
-                }
-                _ => {}
-            }
-=======
         let attrs = AggregatedSpirvAttributes::parse(self, self.tcx.get_attrs(instance.def_id()));
         if let Some(entry) = attrs.entry.map(|attr| attr.value) {
             let entry_name = entry
@@ -148,7 +123,12 @@
             self.unroll_loops_decorations
                 .borrow_mut()
                 .insert(fn_id, UnrollLoopsDecoration {});
->>>>>>> fc8efd45
+        }
+        if attrs.internal_buffer_load.is_some() {
+            self.internal_buffer_load_id.borrow_mut().insert(fn_id);
+        }
+        if attrs.internal_buffer_store.is_some() {
+            self.internal_buffer_store_id.borrow_mut().insert(fn_id);
         }
 
         let instance_def_id = instance.def_id();
