--- conflicted
+++ resolved
@@ -18,7 +18,7 @@
 use rustc_codegen_ssa::traits::{
     AsmMethods, BackendTypes, CoverageInfoMethods, DebugInfoMethods, MiscMethods,
 };
-use rustc_data_structures::fx::FxHashMap;
+use rustc_data_structures::fx::{FxHashSet, FxHashMap};
 use rustc_hir::GlobalAsm;
 use rustc_middle::mir::mono::CodegenUnit;
 use rustc_middle::mir::Body;
@@ -32,10 +32,6 @@
 use rustc_target::abi::{HasDataLayout, TargetDataLayout};
 use rustc_target::spec::{HasTargetSpec, Target};
 use std::cell::{Cell, RefCell};
-<<<<<<< HEAD
-use std::collections::{HashMap, HashSet};
-=======
->>>>>>> b6311789
 use std::iter::once;
 use std::rc::Rc;
 use std::str::FromStr;
@@ -76,8 +72,8 @@
 
     /// Simple `panic!("...")` and builtin panics (from MIR `Assert`s) call `#[lang = "panic"]`.
     pub panic_fn_id: Cell<Option<Word>>,
-    pub internal_buffer_load_id: RefCell<HashSet<Word>>,
-    pub internal_buffer_store_id: RefCell<HashSet<Word>>,
+    pub internal_buffer_load_id: RefCell<FxHashSet<Word>>,
+    pub internal_buffer_store_id: RefCell<FxHashSet<Word>>,
     /// Builtin bounds-checking panics (from MIR `Assert`s) call `#[lang = "panic_bounds_check"]`.
     pub panic_bounds_check_fn_id: Cell<Option<Word>>,
 
@@ -101,13 +97,9 @@
             tcx.sess.err(&format!("Unknown feature {}", feature));
         }
         let codegen_args = CodegenArgs::from_session(tcx.sess);
-<<<<<<< HEAD
+        let target = tcx.sess.target.llvm_target.parse().unwrap();
+
         let result = Self {
-=======
-        let target = tcx.sess.target.llvm_target.parse().unwrap();
-
-        Self {
->>>>>>> b6311789
             tcx,
             codegen_unit,
             builder: BuilderSpirv::new(&target),
