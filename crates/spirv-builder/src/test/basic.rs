use super::{dis_fn, dis_globals, val, val_vulkan};
use std::ffi::OsStr;

struct SetEnvVar<'a> {
    k: &'a OsStr,
}

impl<'a> SetEnvVar<'a> {
    fn new(k: &'a impl AsRef<OsStr>, v: impl AsRef<OsStr>) -> Self {
        let k = k.as_ref();
        std::env::set_var(k, v);
        Self { k }
    }
}

impl<'a> Drop for SetEnvVar<'a> {
    fn drop(&mut self) {
        std::env::remove_var(self.k)
    }
}

#[test]
fn hello_world() {
    val(r#"
#[allow(unused_attributes)]
#[spirv(fragment)]
pub fn main() {
}
"#);
}

#[test]
// blocked on: https://github.com/EmbarkStudios/rust-gpu/issues/69
#[ignore]
fn no_dce() {
    let _var = SetEnvVar::new(&"NO_DCE", "1");
    val(r#"
#[allow(unused_attributes)]
#[spirv(fragment)]
pub fn no_dce() {
}
"#);
}

#[test]
fn add_two_ints() {
    dis_fn(
        r#"
fn add_two_ints(x: u32, y: u32) -> u32 {
    x + y
}
#[allow(unused_attributes)]
#[spirv(fragment)]
pub fn main() {
    add_two_ints(2, 3);
}
"#,
        "add_two_ints",
        r#"%1 = OpFunction %2 None %3
%4 = OpFunctionParameter %2
%5 = OpFunctionParameter %2
%6 = OpLabel
%7 = OpIAdd %2 %4 %5
OpReturnValue %7
OpFunctionEnd"#,
    );
}

#[test]
fn asm() {
    dis_fn(
        r#"
fn asm() {
    unsafe {
        asm!(
            "%int = OpTypeInt 32 0",
            "%scope = OpConstant %int 2",
            "%semantics = OpConstant %int 8452",
            "OpMemoryBarrier %scope %semantics",
        );
    }
}
#[allow(unused_attributes)]
#[spirv(fragment)]
pub fn main() {
    asm();
}
"#,
        "asm",
        // note: the OpConstants get hoisted out to global in the linker merge pass
        r#"%1 = OpFunction %2 None %3
%4 = OpLabel
OpMemoryBarrier %5 %6
OpReturn
OpFunctionEnd"#,
    );
}

#[test]
fn asm_add_two_ints() {
    dis_fn(
        r#"
fn add_two_ints(x: u32, y: u32) -> u32 {
    let result;
    unsafe {
        asm!(
            "{0} = OpIAdd typeof{0} {1} {2}",
            out(reg) result,
            in(reg) x,
            in(reg) y,
        );
    }
    result
}
#[allow(unused_attributes)]
#[spirv(fragment)]
pub fn main() {
    add_two_ints(2, 3);
}
"#,
        "add_two_ints",
        r#"%1 = OpFunction %2 None %3
%4 = OpFunctionParameter %2
%5 = OpFunctionParameter %2
%6 = OpLabel
%7 = OpIAdd %2 %4 %5
OpReturnValue %7
OpFunctionEnd"#,
    );
}

#[test]
fn asm_op_decorate() {
    // Tests that OpDecorate gets parsed and emitted properly since it's a vararg style instruction
    dis_globals(
        r#"
        fn add_decorate() {
            unsafe {
                let offset = 1u32;
                asm!(
                        "OpExtension \"SPV_EXT_descriptor_indexing\"",
                        "OpCapability RuntimeDescriptorArray",
                        "OpDecorate %image_2d_var DescriptorSet 0",
                        "OpDecorate %image_2d_var Binding 0",
                        "%uint                  = OpTypeInt 32 0",
                        "%float                 = OpTypeFloat 32",
                        "%uint_0                = OpConstant %uint 0",
                        "%image_2d              = OpTypeImage %float Dim2D 0 0 0 1 Unknown",
                        "%sampled_image_2d      = OpTypeSampledImage %image_2d",
                        "%image_array           = OpTypeRuntimeArray %sampled_image_2d",
                        "%ptr_image_array       = OpTypePointer UniformConstant %image_array",
                        "%image_2d_var          = OpVariable %ptr_image_array UniformConstant",
                        "%ptr_sampled_image_2d  = OpTypePointer UniformConstant %sampled_image_2d",
                        "", // ^^ type preamble
                        "%offset                = OpLoad _ {0}",
                        "%24                    = OpAccessChain %ptr_sampled_image_2d %image_2d_var %offset",
                        "%25                    = OpLoad %sampled_image_2d %24",
                        in(reg) &offset,
                    );
            }
        }
        #[allow(unused_attributes)]
        #[spirv(fragment)]
        pub fn main() {
            add_decorate();
        }"#,
        r#"OpCapability Shader
OpCapability VulkanMemoryModel
OpCapability VariablePointers
OpCapability RuntimeDescriptorArray
OpExtension "SPV_KHR_vulkan_memory_model"
OpExtension "SPV_EXT_descriptor_indexing"
OpMemoryModel Logical Vulkan
OpEntryPoint Fragment %1 "main"
OpExecutionMode %1 OriginUpperLeft
OpName %2 "test_project::add_decorate"
OpName %3 "test_project::main"
OpDecorate %4 DescriptorSet 0
OpDecorate %4 Binding 0
%5 = OpTypeVoid
%6 = OpTypeFunction %5
%7 = OpTypeInt 32 0
%8 = OpTypePointer Function %7
%9 = OpConstant %7 1
%10 = OpTypeFloat 32
%11 = OpTypeImage %10 2D 0 0 0 1 Unknown
%12 = OpTypeSampledImage %11
%13 = OpTypeRuntimeArray %12
%14 = OpTypePointer UniformConstant %13
%4 = OpVariable %14 UniformConstant
%15 = OpTypePointer UniformConstant %12"#,
    );
}

#[test]
fn asm_const_arg() {
    val(r#"
fn asm() {
    unsafe {
        const N: usize = 3;
        asm!(
            "%int = OpTypeInt 32 0",
            "%type = OpTypeVector %int {len}",
            len = const N,
        );
    }
}
#[allow(unused_attributes)]
#[spirv(fragment)]
pub fn main() {
    asm();
}
"#);
}

#[test]
fn logical_and() {
    val(r#"
fn f(x: bool, y: bool) -> bool {
    x && y
}
#[allow(unused_attributes)]
#[spirv(fragment)]
pub fn main() {
    f(false, true);
}"#);
}

#[test]
fn panic() {
    val(r#"
#[allow(unused_attributes)]
#[spirv(fragment)]
pub fn main() {
    panic!("aaa");
}
"#);
}

#[test]
fn panic_builtin() {
    val(r#"
fn int_div(x: usize) -> usize {
    1 / x
}

#[allow(unused_attributes)]
#[spirv(fragment)]
pub fn main() {
    int_div(0);
}
"#);
}

#[test]
fn panic_builtin_bounds_check() {
    val(r#"
fn array_bounds_check(x: [u32; 4], i: usize) -> u32 {
    x[i]
}

#[allow(unused_attributes)]
#[spirv(fragment)]
pub fn main() {
    array_bounds_check([0, 1, 2, 3], 5);
}
"#);
}

// NOTE(eddyb) this won't pass Vulkan validation (see `push_constant_vulkan`),
// but should still pass the basline SPIR-V validation.
#[test]
fn push_constant() {
    val(r#"
#[derive(Copy, Clone)]
pub struct ShaderConstants {
    pub width: u32,
    pub height: u32,
    pub time: f32,
}

#[allow(unused_attributes)]
#[spirv(fragment)]
pub fn main(constants: PushConstant<ShaderConstants>) {
    let _constants = constants.load();
}
"#);
}

// NOTE(eddyb) we specifically run Vulkan validation here, as the default
// validation rules are more lax and don't require a `Block` decoration
// (`#[spirv(block)]` here) on `struct ShaderConstants`.
#[test]
fn push_constant_vulkan() {
    val_vulkan(
        r#"
#[derive(Copy, Clone)]
#[allow(unused_attributes)]
#[spirv(block)]
pub struct ShaderConstants {
    pub width: u32,
    pub height: u32,
    pub time: f32,
}

#[allow(unused_attributes)]
#[spirv(fragment)]
pub fn main(constants: PushConstant<ShaderConstants>) {
    let _constants = constants.load();
}
"#,
    );
}

#[test]
fn infinite_loop() {
    val(r#"
#[allow(unused_attributes)]
#[spirv(fragment)]
pub fn main() {
    loop {}
}"#);
}

#[test]
fn unroll_loops() {
    dis_fn(
        // FIXME(eddyb) use `for _ in 0..10` here when that works.
        r#"
#[allow(unused_attributes)]
#[spirv(unroll_loops)]
fn java_hash_ten_times(mut x: u32, y: u32) -> u32 {
    let mut i = 0;
    while i < 10 {
        x = 31 * x + y;
        i += 1;
    }
    x
}
#[allow(unused_attributes)]
#[spirv(fragment)]
pub fn main() {
    java_hash_ten_times(7, 42);
}
"#,
        "java_hash_ten_times",
        // NOTE(eddyb) this is very verbose because of the new structurizer
        // producing messier control-flow than necessary, but the important part
        // being tested is `OpLoopMerge` having `Unroll` as its "Loop Control".
        r#"%1 = OpFunction %2 None %3
%4 = OpFunctionParameter %2
%5 = OpFunctionParameter %2
%6 = OpLabel
OpBranch %7
%7 = OpLabel
OpBranch %8
%8 = OpLabel
%9 = OpPhi %10 %11 %7 %12 %13
%14 = OpPhi %2 %4 %7 %15 %13
%16 = OpPhi %17 %18 %7 %19 %13
OpLoopMerge %20 %13 Unroll
OpBranchConditional %16 %21 %20
%21 = OpLabel
%22 = OpSLessThan %17 %9 %23
OpSelectionMerge %24 None
OpBranchConditional %22 %25 %26
%25 = OpLabel
%27 = OpIMul %2 %28 %14
%29 = OpIAdd %2 %27 %5
%30 = OpIAdd %10 %9 %31
OpBranch %24
%26 = OpLabel
OpReturnValue %14
%24 = OpLabel
%12 = OpPhi %10 %30 %25
%15 = OpPhi %2 %29 %25
%19 = OpPhi %17 %32 %25
OpBranch %13
%13 = OpLabel
OpBranch %8
%20 = OpLabel
OpUnreachable
OpFunctionEnd"#,
    );
}

#[test]
fn signum() {
    val(r#"
#[allow(unused_attributes)]
#[spirv(fragment)]
pub fn main(i: Input<f32>, mut o: Output<f32>) {
    o.store(i.load().signum());
}"#);
}

#[test]
// Doesn't work, only worked before because I think it got optimized away before hitting the
// backend.
#[ignore]
fn allocate_const_scalar_pointer() {
    val(r#"
use core::ptr::Unique;
const POINTER: Unique<[u8;4]> = Unique::<[u8; 4]>::dangling();

#[allow(unused_attributes)]
#[spirv(fragment)]
pub fn main() {
    let _pointer = POINTER;
}"#);
}

#[test]
fn allocate_vec_like_pointer() {
    val(r#"
use core::ptr::Unique;
const VEC_LIKE: (Unique<usize>, usize, usize) = (Unique::<usize>::dangling(), 0, 0);

pub fn assign_vec_like() {
    let _vec_like = VEC_LIKE;
}
#[allow(unused_attributes)]
#[spirv(fragment)]
pub fn main() {}"#);
}

#[test]
fn allocate_null_pointer() {
    val(r#"
use core::ptr::null;
const NULL_PTR: *const i32 = null();

#[allow(unused_attributes)]
#[spirv(fragment)]
pub fn main() {
    let _null_ptr = NULL_PTR;
}"#);
}

#[test]
fn create_uninitialized_memory() {
    val(r#"
use core::mem::MaybeUninit;
const MAYBEI32: MaybeUninit<&i32> = MaybeUninit::<&i32>::uninit();

pub fn create_uninit_and_write() {
    let mut maybei32 = MAYBEI32;
    unsafe { maybei32.as_mut_ptr().write(&0); }
    let _maybei32 = unsafe { maybei32.assume_init() };
}

#[allow(unused_attributes)]
#[spirv(fragment)]
pub fn main() {}"#);
}

#[test]
fn vector_extract_dynamic() {
    val(r#"
#[allow(unused_attributes)]
#[spirv(fragment)]
pub fn main() {
    let vector = glam::Vec2::new(1.0, 2.0);
    let element = unsafe { spirv_std::arch::vector_extract_dynamic(vector, 1) };
    assert!(2.0 == element);
}
"#);
}

#[test]
fn vector_insert_dynamic() {
    val(r#"
#[allow(unused_attributes)]
#[spirv(fragment)]
pub fn main() {
    let vector = glam::Vec2::new(1.0, 2.0);
    let expected = glam::Vec2::new(1.0, 3.0);
    let new_vector = unsafe { spirv_std::arch::vector_insert_dynamic(vector, 1, 3.0) };
    assert!(new_vector == expected);
}
"#);
}

#[test]
fn mat3_vec3_multiply() {
    val(r#"
#[allow(unused_attributes)]
#[spirv(fragment)]
pub fn main(input: Input<glam::Mat3>, mut output: Output<glam::Vec3>) {
    let input = input.load();
    let vector = input * glam::Vec3::new(1.0, 2.0, 3.0);
    output.store(vector);
}
"#);
}

#[test]
<<<<<<< HEAD
fn complex_image_sample_inst() {
    dis_fn(
        r#"
    fn sample_proj_lod(coord: glam::Vec4, ddx: glam::Vec2, ddy: glam::Vec2, offset_x: i32, offset_y: i32) -> glam::Vec4 {
        unsafe {
            let mut result = glam::Vec4::default();
            let index = 0u32;
            asm!(
                    "OpExtension \"SPV_EXT_descriptor_indexing\"",
                    "OpCapability RuntimeDescriptorArray",
                    "OpDecorate %image_2d_var DescriptorSet 0",
                    "OpDecorate %image_2d_var Binding 0",
                    "%uint                  = OpTypeInt 32 0",
                    "%int                   = OpTypeInt 32 1",
                    "%float                 = OpTypeFloat 32",
                    "%v2int                 = OpTypeVector %int 2",
                    "%uint_0                = OpConstant %uint 0",
                    "%int_0                 = OpConstant %int 0",
                    "%image_2d              = OpTypeImage %float Dim2D 0 0 0 1 Unknown",
                    "%sampled_image_2d      = OpTypeSampledImage %image_2d",
                    "%image_array           = OpTypeRuntimeArray %sampled_image_2d",
                    "%ptr_image_array       = OpTypePointer UniformConstant %image_array",
                    "%image_2d_var          = OpVariable %ptr_image_array UniformConstant",
                    "%ptr_sampled_image_2d  = OpTypePointer UniformConstant %sampled_image_2d",
                    "", // ^^ type preamble
                    "%offset                = OpLoad _ {1}",
                    "%24                    = OpAccessChain %ptr_sampled_image_2d %image_2d_var %offset",
                    "%25                    = OpLoad %sampled_image_2d %24",
                    "%coord                 = OpLoad _ {0}",
                    "%ddx                   = OpLoad _ {3}",
                    "%ddy                   = OpLoad _ {4}",
                    "%offset_x              = OpLoad _ {5}",
                    "%offset_y              = OpLoad _ {6}",
                    "%const_offset          = OpConstantComposite %v2int %int_0 %int_0",
                    "%result                = OpImageSampleProjExplicitLod _ %25 %coord Grad|ConstOffset %ddx %ddy %const_offset",
                    "OpStore {2} %result",
                    in(reg) &coord,
                    in(reg) &index,
                    in(reg) &mut result,
                    in(reg) &ddx,
                    in(reg) &ddy,
                    in(reg) &offset_x,
                    in(reg) &offset_y,
                );
            result
        }
    }
    #[allow(unused_attributes)]
    #[spirv(fragment)]
    pub fn main() {
        sample_proj_lod(glam::Vec4::zero(), glam::Vec2::zero(), glam::Vec2::zero(), 0, 0);
    }"#,
        "sample_proj_lod",
        "%1 = OpFunction %2 None %3
%4 = OpFunctionParameter %2
%5 = OpFunctionParameter %6
%7 = OpFunctionParameter %6
%8 = OpFunctionParameter %9
%10 = OpFunctionParameter %9
%11 = OpLabel
%12 = OpAccessChain %13 %14 %15
%16 = OpLoad %17 %12
%18 = OpImageSampleProjExplicitLod %2 %16 %4 Grad|ConstOffset %5 %7 %19
OpReturnValue %18
OpFunctionEnd",
    );
=======
fn image_read() {
    val(r#"
#[allow(unused_attributes)]
#[spirv(fragment)]
pub fn main(input: UniformConstant<StorageImage2d>, mut output: Output<glam::Vec2>) {
    let image = input.load();
    let coords = image.read(glam::IVec2::new(0, 1));
    output.store(coords);
}
"#);
}

#[test]
fn image_write() {
    val(r#"
#[allow(unused_attributes)]
#[spirv(fragment)]
pub fn main(input: Input<glam::Vec2>, image: UniformConstant<StorageImage2d>) {
    let texels = input.load();
    let image = image.load();
    image.write(glam::UVec2::new(0, 1), texels);
}
"#);
>>>>>>> 34261a89
}<|MERGE_RESOLUTION|>--- conflicted
+++ resolved
@@ -495,7 +495,6 @@
 }
 
 #[test]
-<<<<<<< HEAD
 fn complex_image_sample_inst() {
     dis_fn(
         r#"
@@ -562,7 +561,9 @@
 OpReturnValue %18
 OpFunctionEnd",
     );
-=======
+}
+
+#[test]
 fn image_read() {
     val(r#"
 #[allow(unused_attributes)]
@@ -586,5 +587,4 @@
     image.write(glam::UVec2::new(0, 1), texels);
 }
 "#);
->>>>>>> 34261a89
 }