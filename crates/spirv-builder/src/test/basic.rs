--- conflicted
+++ resolved
@@ -130,7 +130,6 @@
 }
 
 #[test]
-<<<<<<< HEAD
 fn asm_op_decorate() {
     // Tests that OpDecorate gets parsed and emitted properly since it's a vararg style instruction
     dis_globals(
@@ -191,7 +190,8 @@
 %4 = OpVariable %14 UniformConstant
 %15 = OpTypePointer UniformConstant %12"#,
     );
-=======
+
+#[test]
 fn asm_const_arg() {
     val(r#"
 fn asm() {
@@ -210,7 +210,6 @@
     asm();
 }
 "#);
->>>>>>> 77fd6ee4
 }
 
 #[test]
