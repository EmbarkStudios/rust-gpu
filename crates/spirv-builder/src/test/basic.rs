<<<<<<< HEAD
use super::{dis_fn, dis_globals, val};
=======
use super::{dis_entry_fn, dis_fn, dis_globals, val, val_vulkan};
>>>>>>> 05ce4072
use std::ffi::OsStr;

struct SetEnvVar<'a> {
    k: &'a OsStr,
}

impl<'a> SetEnvVar<'a> {
    fn new(k: &'a impl AsRef<OsStr>, v: impl AsRef<OsStr>) -> Self {
        let k = k.as_ref();
        std::env::set_var(k, v);
        Self { k }
    }
}

impl<'a> Drop for SetEnvVar<'a> {
    fn drop(&mut self) {
        std::env::remove_var(self.k)
    }
}

#[test]
fn custom_entry_point() {
    dis_globals(
        r#"
#[spirv(fragment(entry_point_name="hello_world"))]
pub fn main() { }
"#,
        r#"OpCapability Shader
OpCapability VulkanMemoryModel
OpCapability VariablePointers
OpExtension "SPV_KHR_vulkan_memory_model"
OpMemoryModel Logical Vulkan
OpEntryPoint Fragment %1 "hello_world"
OpExecutionMode %1 OriginUpperLeft
OpName %2 "test_project::main"
%3 = OpTypeVoid
%4 = OpTypeFunction %3"#,
    );
}

#[test]
// blocked on: https://github.com/EmbarkStudios/rust-gpu/issues/69
#[ignore]
fn no_dce() {
    let _var = SetEnvVar::new(&"NO_DCE", "1");
    val(r#"
#[spirv(fragment)]
pub fn no_dce() {
}
"#);
}

#[test]
fn add_two_ints() {
    dis_fn(
        r#"
fn add_two_ints(x: u32, y: u32) -> u32 {
    x + y
}
#[spirv(fragment)]
pub fn main() {
    add_two_ints(2, 3);
}
"#,
        "add_two_ints",
        r#"%1 = OpFunction %2 None %3
%4 = OpFunctionParameter %2
%5 = OpFunctionParameter %2
%6 = OpLabel
%7 = OpIAdd %2 %4 %5
OpReturnValue %7
OpFunctionEnd"#,
    );
}

#[test]
fn asm() {
    dis_fn(
        r#"
fn asm() {
    unsafe {
        asm!(
            "%int = OpTypeInt 32 0",
            "%scope = OpConstant %int 2",
            "%semantics = OpConstant %int 8452",
            "OpMemoryBarrier %scope %semantics",
        );
    }
}
#[spirv(fragment)]
pub fn main() {
    asm();
}
"#,
        "asm",
        // note: the OpConstants get hoisted out to global in the linker merge pass
        r#"%1 = OpFunction %2 None %3
%4 = OpLabel
OpMemoryBarrier %5 %6
OpReturn
OpFunctionEnd"#,
    );
}

#[test]
fn asm_add_two_ints() {
    dis_fn(
        r#"
fn add_two_ints(x: u32, y: u32) -> u32 {
    let result;
    unsafe {
        asm!(
            "{0} = OpIAdd typeof{0} {1} {2}",
            out(reg) result,
            in(reg) x,
            in(reg) y,
        );
    }
    result
}
#[spirv(fragment)]
pub fn main() {
    add_two_ints(2, 3);
}
"#,
        "add_two_ints",
        r#"%1 = OpFunction %2 None %3
%4 = OpFunctionParameter %2
%5 = OpFunctionParameter %2
%6 = OpLabel
%7 = OpIAdd %2 %4 %5
OpReturnValue %7
OpFunctionEnd"#,
    );
}

#[test]
fn asm_op_decorate() {
    // Tests that OpDecorate gets parsed and emitted properly since it's a vararg style instruction
    dis_globals(
        r#"
        fn add_decorate() {
            unsafe {
                let offset = 1u32;
                asm!(
                        "OpExtension \"SPV_EXT_descriptor_indexing\"",
                        "OpCapability RuntimeDescriptorArray",
                        "OpDecorate %image_2d_var DescriptorSet 0",
                        "OpDecorate %image_2d_var Binding 0",
                        "%uint                  = OpTypeInt 32 0",
                        "%float                 = OpTypeFloat 32",
                        "%uint_0                = OpConstant %uint 0",
                        "%image_2d              = OpTypeImage %float Dim2D 0 0 0 1 Unknown",
                        "%sampled_image_2d      = OpTypeSampledImage %image_2d",
                        "%image_array           = OpTypeRuntimeArray %sampled_image_2d",
                        // NOTE(eddyb) `Generic` is used here because it's the placeholder
                        // for storage class inference - both of the two `OpTypePointer`
                        // types below should end up inferring to `UniformConstant`.
                        "%ptr_image_array       = OpTypePointer Generic %image_array",
                        "%image_2d_var          = OpVariable %ptr_image_array UniformConstant",
                        "%ptr_sampled_image_2d  = OpTypePointer Generic %sampled_image_2d",
                        "", // ^^ type preamble
                        "%offset                = OpLoad _ {0}",
                        "%24                    = OpAccessChain %ptr_sampled_image_2d %image_2d_var %offset",
                        "%25                    = OpLoad %sampled_image_2d %24",
                        in(reg) &offset,
                    );
            }
        }
        #[spirv(fragment)]
        pub fn main() {
            add_decorate();
        }"#,
        r#"OpCapability Shader
OpCapability VulkanMemoryModel
OpCapability VariablePointers
OpCapability RuntimeDescriptorArray
OpExtension "SPV_KHR_vulkan_memory_model"
OpExtension "SPV_EXT_descriptor_indexing"
OpMemoryModel Logical Vulkan
OpEntryPoint Fragment %1 "main"
OpExecutionMode %1 OriginUpperLeft
OpName %2 "test_project::add_decorate"
OpName %3 "test_project::main"
OpDecorate %4 ArrayStride 4
OpDecorate %5 DescriptorSet 0
OpDecorate %5 Binding 0
%6 = OpTypeVoid
%7 = OpTypeFunction %6
%8 = OpTypeInt 32 0
%9 = OpTypePointer Function %8
%10 = OpConstant %8 1
%11 = OpTypeFloat 32
%12 = OpTypeImage %11 2D 0 0 0 1 Unknown
%13 = OpTypeSampledImage %12
%4 = OpTypeRuntimeArray %13
%14 = OpTypePointer UniformConstant %4
%5 = OpVariable %14 UniformConstant
%15 = OpTypePointer UniformConstant %13"#,
    );
}

#[test]
fn unroll_loops() {
    dis_fn(
        // FIXME(eddyb) use `for _ in 0..10` here when that works.
        r#"
#[spirv(unroll_loops)]
fn java_hash_ten_times(mut x: u32, y: u32) -> u32 {
    let mut i = 0;
    while i < 10 {
        x = 31 * x + y;
        i += 1;
    }
    x
}
#[spirv(fragment)]
pub fn main() {
    java_hash_ten_times(7, 42);
}
"#,
        "java_hash_ten_times",
        // NOTE(eddyb) this is very verbose because of the new structurizer
        // producing messier control-flow than necessary, but the important part
        // being tested is `OpLoopMerge` having `Unroll` as its "Loop Control".
        r#"%1 = OpFunction %2 None %3
%4 = OpFunctionParameter %2
%5 = OpFunctionParameter %2
%6 = OpLabel
OpBranch %7
%7 = OpLabel
OpBranch %8
%8 = OpLabel
%9 = OpPhi %10 %11 %7 %12 %13
%14 = OpPhi %2 %4 %7 %15 %13
%16 = OpPhi %17 %18 %7 %19 %13
OpLoopMerge %20 %13 Unroll
OpBranchConditional %16 %21 %20
%21 = OpLabel
%22 = OpSLessThan %17 %9 %23
OpSelectionMerge %24 None
OpBranchConditional %22 %25 %26
%25 = OpLabel
%27 = OpIMul %2 %28 %14
%29 = OpIAdd %2 %27 %5
%30 = OpIAdd %10 %9 %31
OpBranch %24
%26 = OpLabel
OpReturnValue %14
%24 = OpLabel
%12 = OpPhi %10 %30 %25
%15 = OpPhi %2 %29 %25
%19 = OpPhi %17 %32 %25
OpBranch %13
%13 = OpLabel
OpBranch %8
%20 = OpLabel
OpUnreachable
OpFunctionEnd"#,
    );
}

#[test]
fn complex_image_sample_inst() {
    dis_fn(
        r#"
    fn sample_proj_lod(coord: glam::Vec4, ddx: glam::Vec2, ddy: glam::Vec2, offset_x: i32, offset_y: i32) -> glam::Vec4 {
        unsafe {
            let mut result = glam::Vec4::default();
            let index = 0u32;
            asm!(
                    "OpExtension \"SPV_EXT_descriptor_indexing\"",
                    "OpCapability RuntimeDescriptorArray",
                    "OpDecorate %image_2d_var DescriptorSet 0",
                    "OpDecorate %image_2d_var Binding 0",
                    "%uint                  = OpTypeInt 32 0",
                    "%int                   = OpTypeInt 32 1",
                    "%float                 = OpTypeFloat 32",
                    "%v2int                 = OpTypeVector %int 2",
                    "%uint_0                = OpConstant %uint 0",
                    "%int_0                 = OpConstant %int 0",
                    "%image_2d              = OpTypeImage %float Dim2D 0 0 0 1 Unknown",
                    "%sampled_image_2d      = OpTypeSampledImage %image_2d",
                    "%image_array           = OpTypeRuntimeArray %sampled_image_2d",
                    // NOTE(eddyb) `Generic` is used here because it's the placeholder
                    // for storage class inference - both of the two `OpTypePointer`
                    // types below should end up inferring to `UniformConstant`.
                    "%ptr_image_array       = OpTypePointer Generic %image_array",
                    "%image_2d_var          = OpVariable %ptr_image_array UniformConstant",
                    "%ptr_sampled_image_2d  = OpTypePointer Generic %sampled_image_2d",
                    "", // ^^ type preamble
                    "%offset                = OpLoad _ {1}",
                    "%24                    = OpAccessChain %ptr_sampled_image_2d %image_2d_var %offset",
                    "%25                    = OpLoad %sampled_image_2d %24",
                    "%coord                 = OpLoad _ {0}",
                    "%ddx                   = OpLoad _ {3}",
                    "%ddy                   = OpLoad _ {4}",
                    "%offset_x              = OpLoad _ {5}",
                    "%offset_y              = OpLoad _ {6}",
                    "%const_offset          = OpConstantComposite %v2int %int_0 %int_0",
                    "%result                = OpImageSampleProjExplicitLod _ %25 %coord Grad|ConstOffset %ddx %ddy %const_offset",
                    "OpStore {2} %result",
                    in(reg) &coord,
                    in(reg) &index,
                    in(reg) &mut result,
                    in(reg) &ddx,
                    in(reg) &ddy,
                    in(reg) &offset_x,
                    in(reg) &offset_y,
                );
            result
        }
    }
    #[spirv(fragment)]
    pub fn main() {
        sample_proj_lod(glam::Vec4::ZERO, glam::Vec2::ZERO, glam::Vec2::ZERO, 0, 0);
    }"#,
        "sample_proj_lod",
        "%1 = OpFunction %2 None %3
%4 = OpFunctionParameter %2
%5 = OpFunctionParameter %6
%7 = OpFunctionParameter %6
%8 = OpFunctionParameter %9
%10 = OpFunctionParameter %9
%11 = OpLabel
%12 = OpAccessChain %13 %14 %15
%16 = OpLoad %17 %12
%18 = OpImageSampleProjExplicitLod %2 %16 %4 Grad|ConstOffset %5 %7 %19
OpReturnValue %18
OpFunctionEnd",
    );
}

/// Helper to generate all of the `ptr_*` tests below, which test that the various
/// ways to use raw pointer `read`/`write`/`copy`, to copy a single value, work,
/// and that the resulting SPIR-V uses either a pair of `OpLoad` and `OpStore`,
/// and/or the `OpCopyMemory` instruction, but *not* `OpCopyMemorySized`.
macro_rules! test_copy_via_raw_ptr {
    ($copy_expr:literal => $spirv:literal) => {
        dis_fn(
            concat!(
                r#"
        fn copy_via_raw_ptr(src: &f32, dst: &mut f32) {
            unsafe {
                "#,
                $copy_expr,
                r#"
            }
        }
        #[spirv(fragment)]
        pub fn main(i: f32, o: &mut f32) {
            copy_via_raw_ptr(&i, o);
            // FIXME(eddyb) above call results in inlining `copy_via_raw_ptr`,
            // due to the to `Output` storage classe, so to get the disassembled
            // function we also need `Function`-local pointers:
            let (src, mut dst) = (0.0, 0.0);
            copy_via_raw_ptr(&src, &mut dst);
        }
"#
            ),
            "copy_via_raw_ptr",
            concat!(
                r#"%1 = OpFunction %2 None %3
                %4 = OpFunctionParameter %5
                %6 = OpFunctionParameter %5
                %7 = OpLabel"#,
                $spirv,
                r#"OpReturn
                OpFunctionEnd"#
            ),
        );
    };
}

#[test]
fn ptr_read() {
    test_copy_via_raw_ptr!(
        "*dst = core::ptr::read(src)"=> r#"
            %8 = OpVariable %5 Function
            OpStore %8 %9
            OpCopyMemory %8 %4
            %10 = OpLoad %11 %8
            OpStore %6 %10
        "#
    );
}

#[test]
fn ptr_read_method() {
    test_copy_via_raw_ptr!(
        "*dst = (src as *const f32).read()" => r#"
            %8 = OpVariable %5 Function
            OpStore %8 %9
            OpCopyMemory %8 %4
            %10 = OpLoad %11 %8
            OpStore %6 %10
        "#
    );
}

#[test]
fn ptr_write() {
    test_copy_via_raw_ptr!(
        "core::ptr::write(dst, *src)" => r#"
            %8 = OpVariable %5 Function
            %9 = OpLoad %10 %4
            OpStore %8 %9
            OpCopyMemory %6 %8
        "#
    );
}

#[test]
fn ptr_write_method() {
    test_copy_via_raw_ptr!(
        "(dst as *mut f32).write(*src)" => r#"
            %8 = OpVariable %5 Function
            %9 = OpLoad %10 %4
            OpStore %8 %9
            OpCopyMemory %6 %8
        "#
    );
}

#[test]
fn ptr_copy() {
    test_copy_via_raw_ptr!(
        "core::ptr::copy(src, dst, 1)" => r#"
            OpCopyMemory %6 %4
        "#
    );
}

#[test]
// FIXME(eddyb) doesn't work because `<*const T>::copy_to` is a method that wraps
// the actual `core::ptr::copy` intrinsic - this requires either MIR inlining, or
// making the methods themselves intrinsic (via attributes instead of pseudo-ABI).
#[ignore]
fn ptr_copy_to_method() {
    test_copy_via_raw_ptr!(
        "(src as *const f32).copy_to(dst, 1)" => r#"
            OpCopyMemory %6 %4
        "#
    );
}

#[test]
// FIXME(eddyb) doesn't work because `<*mut T>::copy_from` is a method that wraps
// the actual `core::ptr::copy` intrinsic - this requires either MIR inlining, or
// making the methods themselves intrinsic (via attributes instead of pseudo-ABI).
#[ignore]
fn ptr_copy_from_method() {
    test_copy_via_raw_ptr!(
        "(dst as *mut f32).copy_from(src, 1)" => r#"
            OpCopyMemory %6 %4
        "#
    );
}

#[test]
fn index_user_dst() {
    dis_entry_fn(
        r#"
#[spirv(fragment)]
pub fn main(
    #[spirv(uniform, descriptor_set = 0, binding = 0)] slice: &mut SliceF32,
) {
    let float: f32 = slice.rta[0];
    let _ = float;
}

pub struct SliceF32 {
    rta: [f32],
}
        "#,
        "main",
        r#"%1 = OpFunction %2 None %3
%4 = OpLabel
%5 = OpArrayLength %6 %7 0
%8 = OpCompositeInsert %9 %7 %10 0
%11 = OpCompositeInsert %9 %5 %8 1
%12 = OpAccessChain %13 %7 %14
%15 = OpULessThan %16 %14 %5
OpSelectionMerge %17 None
OpBranchConditional %15 %18 %19
%18 = OpLabel
%20 = OpAccessChain %13 %7 %14
%21 = OpInBoundsAccessChain %22 %20 %14
%23 = OpLoad %24 %21
OpReturn
%19 = OpLabel
OpBranch %25
%25 = OpLabel
OpBranch %26
%26 = OpLabel
%27 = OpPhi %16 %28 %25 %28 %29
OpLoopMerge %30 %29 None
OpBranchConditional %27 %31 %30
%31 = OpLabel
OpBranch %29
%29 = OpLabel
OpBranch %26
%30 = OpLabel
OpUnreachable
%17 = OpLabel
OpUnreachable
OpFunctionEnd"#,
    )
}<|MERGE_RESOLUTION|>--- conflicted
+++ resolved
@@ -1,8 +1,4 @@
-<<<<<<< HEAD
-use super::{dis_fn, dis_globals, val};
-=======
-use super::{dis_entry_fn, dis_fn, dis_globals, val, val_vulkan};
->>>>>>> 05ce4072
+use super::{dis_entry_fn, dis_fn, dis_globals, val};
 use std::ffi::OsStr;
 
 struct SetEnvVar<'a> {
